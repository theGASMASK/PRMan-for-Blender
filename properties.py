--- conflicted
+++ resolved
@@ -1398,18 +1398,10 @@
         description="Size of the rendered points",
         default=0.1)
 
-<<<<<<< HEAD
-
-    shading_override = BoolProperty(
-                name="Override Default Object Shading",
-                description="Override the default shading attributes for this object",
-                default=False)
-=======
     shadingrate_override = BoolProperty(
         name="Override Shading Rate",
         description="Override the global shading rate for this object",
         default=False)
->>>>>>> 85bcec30
     shadingrate = FloatProperty(
         name="Shading Rate",
         description="Maximum distance between shading samples (lower = more detailed shading)",
@@ -1419,26 +1411,15 @@
         description="Shading Rate is scaled up by motionfactor/16 times the number of pixels of motion",
         default=1.0)
     geometric_approx_focus = FloatProperty(
-<<<<<<< HEAD
-                name="Focus Approximation",
-                description="Shading Rate is scaled proportionally to the radius of DoF circle of confusion, multiplied by this value",
-                default=-1.0)
-=======
         name="Focus Approximation",
         description="Shading Rate is scaled proportionally to the radius of DoF circle of confusion, multiplied by this value",
         default=1.0)
->>>>>>> 85bcec30
 
     motion_segments_override = BoolProperty(
         name="Override Motion Segments",
         description="Override the global number of motion segments for this object",
         default=False)
     motion_segments = IntProperty(
-<<<<<<< HEAD
-                name="Motion Segments",
-                description="Number of motion segments to take for multi-segment motion blur",
-                min=1, max=16, default=1)
-=======
         name="Motion Segments",
         description="Number of motion segments to take for multi-segment motion blur",
         min=1, max=16, default=1)
@@ -1449,64 +1430,12 @@
         items=[('constant', 'Constant', 'Flat shaded micropolygons'),
                ('smooth', 'Smooth', 'Gourard shaded micropolygons')],
         default='smooth')
->>>>>>> 85bcec30
 
     matte = BoolProperty(
         name="Matte Object",
         description="Render the object as a matte cutout (alpha 0.0 in final frame)",
         default=False)
     visibility_camera = BoolProperty(
-<<<<<<< HEAD
-                name="Visible to Camera",
-                description="Visibility to Camera",
-                default=True)
-    visibility_trace_indirect = BoolProperty(
-                name="All Indirect",
-                description="Sets all the indirect transport modes at once (specular & diffuse)",
-                default=True)
-    visibility_trace_transmission = BoolProperty(
-                name="Visible to Transmission Rays",
-                description="Visibility to Transmission Rays (eg. shadow() and transmission())",
-                default=True)
-
-    raytrace_override = BoolProperty(
-                name="Ray Trace Override",
-                description="Override default Renderman ray tracing behavior. Recommended for advanced users only.",
-                default=False)
-    raytrace_maxdiffusedepth = IntProperty(
-                name="Max Diffuse Depth",
-                description="Limit the number of diffuse bounces",
-                min=1, max=16, default=1)
-    raytrace_maxspeculardepth = IntProperty(
-                name="Max Specular Depth",
-                description="Limit the number of specular bounces",
-                min=1, max=16, default=2)
-    raytrace_tracedisplacements = BoolProperty(
-                name="Trace Displacements",
-                description="Ray Trace true displacement in rendered results",
-                default=True)
-    raytrace_autobias = BoolProperty(
-                name="Ray Trace Auto Bias",
-                description="Bias value is automatically computed",
-                default=True)
-    raytrace_bias = FloatProperty(
-                name="Ray Trace Bias Amount",
-                description="Offset applied to the ray origin, moving it slightly away from the surface launch point in the ray direction",
-                default=0.01)
-    raytrace_samplemotion = BoolProperty(
-                name="Sample Motion Blur",
-                description="Motion blur of other objects hit by rays launched from this object will be used",
-                default=False)
-    raytrace_decimationrate = IntProperty(
-                name="Decimation Rate",
-                description="Specifies the tessellation decimation for ray tracing. The most useful values are 1, 2, 4, and 16",
-                default=1)
-    raytrace_intersectpriority = IntProperty(
-                name="Intersect Priority",
-                description="Dictates a priority used when ray tracing overlapping materials",
-                default=0)
-    
-=======
         name="Visible to Camera",
         description="Visibility to Camera",
         default=True)
@@ -1588,7 +1517,6 @@
         items=transmission_items,
         default=transmission_default)
 
->>>>>>> 85bcec30
     # Light-Linking
     light_linking = CollectionProperty(type=LightLinking, name='Light Linking')
     light_linking_index = IntProperty(min=-1, default=-1)
