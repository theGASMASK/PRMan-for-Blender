--- conflicted
+++ resolved
@@ -1070,14 +1070,9 @@
             elif node.plugin_name == 'PxrRamp' and prop_name in ['colors', 'positions']:
                 pass
             
-<<<<<<< HEAD
-            if(prop_name == "sblur" or prop_name == "tblur"):
-                pass
-=======
             elif(prop_name == 'sblur' or prop_name == 'tblur'):
                 pass
             
->>>>>>> 434310e3
             else:
                 prop = getattr(node, prop_name)
                 # if property group recurse
@@ -1143,8 +1138,6 @@
     instance = mat_name + '.' + node.name
     params['__instanceid'] = mat_name + '.' + node.name
     if node.renderman_node_type == "pattern":
-        if(node.bl_label == "PxrRamp"):
-            debug('error',"Params: ", params)
         ri.Pattern(node.bl_label, node.name, params)
     elif node.renderman_node_type == "light":
         light_group_name = ''
@@ -1182,15 +1175,7 @@
 
 # return the output file name if this texture is to be txmade.
 def get_tex_file_name(prop):
-<<<<<<< HEAD
-    frame_num = bpy.data.scenes[0].frame_current
-    prop = prop.replace('$f4', str(frame_num).zfill(4))
-    prop = prop.replace('$F4', str(frame_num).zfill(4))
-    prop = prop.replace('$f3', str(frame_num).zfill(3))
-    prop = prop.replace('$f3', str(frame_num).zfill(3))
-=======
     prop = replace_frame_num(prop)
->>>>>>> 434310e3
     prop = prop.replace('\\', '\/')
     if prop != '' and prop.rsplit('.', 1) != 'tex':
         return os.path.basename(prop).rsplit('.', 1)[0] + '.tex'
@@ -1330,11 +1315,7 @@
                                         (replace_frame_num(prop), out_file_name, optionsList))
                                 else:
                                     # no options found add the bare minimum options for smooth export.
-<<<<<<< HEAD
-                                    textures.append((prop, out_file_name,
-=======
                                     textures.append((replace_frame_num(prop), out_file_name,
->>>>>>> 434310e3
                                                      ['-smode', 'periodic',
                                                       '-tmode', 'periodic']))
     return textures
