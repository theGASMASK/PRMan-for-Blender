# ##### BEGIN MIT LICENSE BLOCK #####
#
# Copyright (c) 2015 Brian Savery
#
# Permission is hereby granted, free of charge, to any person obtaining a copy
# of this software and associated documentation files (the "Software"), to deal
# in the Software without restriction, including without limitation the rights
# to use, copy, modify, merge, publish, distribute, sublicense, and/or sell
# copies of the Software, and to permit persons to whom the Software is
# furnished to do so, subject to the following conditions:
#
# The above copyright notice and this permission notice shall be included in
# all copies or substantial portions of the Software.
#
# THE SOFTWARE IS PROVIDED "AS IS", WITHOUT WARRANTY OF ANY KIND, EXPRESS OR
# IMPLIED, INCLUDING BUT NOT LIMITED TO THE WARRANTIES OF MERCHANTABILITY,
# FITNESS FOR A PARTICULAR PURPOSE AND NONINFRINGEMENT. IN NO EVENT SHALL THE
# AUTHORS OR COPYRIGHT HOLDERS BE LIABLE FOR ANY CLAIM, DAMAGES OR OTHER
# LIABILITY, WHETHER IN AN ACTION OF CONTRACT, TORT OR OTHERWISE, ARISING FROM,
# OUT OF OR IN CONNECTION WITH THE SOFTWARE OR THE USE OR OTHER DEALINGS IN
# THE SOFTWARE.
# 
#
# ##### END MIT LICENSE BLOCK #####

import bpy
import _cycles
import xml.etree.ElementTree as ET

import nodeitems_utils

from nodeitems_utils import NodeCategory, NodeItem

from .shader_parameters import class_generate_properties
from .shader_parameters import node_add_inputs
from .shader_parameters import node_add_outputs
from .shader_parameters import socket_map
from .shader_parameters import generate_property
from .util import args_files_in_path
from .util import get_path_list
from .util import rib
<<<<<<< HEAD
from .util import debug
from .util import user_path
from .util import get_real_path
from .util import readOSO

=======
#from .engine import ipr
>>>>>>> 783017ac

from operator import attrgetter, itemgetter
import os.path

NODE_LAYOUT_SPLIT = 0.5

# Shortcut for node type menu
def add_nodetype(layout, nodetype):
    layout.operator("node.add_node", text=nodetype.bl_label).type = nodetype.bl_rna.identifier


# Default Types

class RendermanPatternGraph(bpy.types.NodeTree):
    '''A node tree comprised of renderman nodes'''
    bl_idname = 'RendermanPatternGraph'
    bl_label = 'Renderman Pattern Graph'
    bl_icon = 'TEXTURE_SHADED'
    nodetypes = {}

    @classmethod
    def poll(cls, context):
        return context.scene.render.engine == 'PRMAN_RENDER'

    # Return a node tree from the context to be used in the editor
    @classmethod
    def get_from_context(cls, context):
        ob = context.active_object
        if ob and ob.type not in {'LAMP', 'CAMERA'}:
            ma = ob.active_material
            if ma != None: 
                nt_name = ma.renderman.nodetree
                if nt_name != '':
                    return bpy.data.node_groups[ma.renderman.nodetree], ma, ma
        elif ob and ob.type == 'LAMP':
            la = ob.data
            nt_name = la.renderman.nodetree
            if nt_name != '':
                return bpy.data.node_groups[la.renderman.nodetree], la, la
        return (None, None, None)
    

class RendermanSocket:
    ui_open = bpy.props.BoolProperty(name='UI Open', default=True)
    # Optional function for drawing the socket input value
    def draw_value(self, context, layout, node):
        layout.prop(node, self.name)

    def draw_color(self, context, node):
        return (0.1, 1.0, 0.2, 0.75)

    def draw(self, context, layout, node, text):
        if self.is_linked or self.is_output:
            layout.label(text)
        elif node.bl_idname == "PxrOSLPatternNode":
            if hasattr(context.scene, "OSLProps"):
                oslProps = context.scene.OSLProps
                mat = context.object.active_material.name
                storageLocation = mat + node.name + self.name
                if hasattr(oslProps, storageLocation):
                    layout.prop(oslProps, storageLocation)
                else:
                    print("SOCKET SELF: ", self)
                    node.RefreshNodes(context, node)
        else:
            layout.prop(node, self.name)
        

#socket types (need this just for the ui_open)
class RendermanNodeSocketFloat(bpy.types.NodeSocketFloat, RendermanSocket):
    '''Renderman float input/output'''
    bl_idname = 'RendermanNodeSocketFloat'
    bl_label = 'Renderman Float Socket'
    
    def draw_color(self, context, node):
        return (0.5, .5, 0.5, 0.75)

class RendermanNodeSocketInt(bpy.types.NodeSocketInt, RendermanSocket):
    '''Renderman int input/output'''
    bl_idname = 'RendermanNodeSocketInt'
    bl_label = 'Renderman Int Socket'
    
    def draw_color(self, context, node):
        return (1.0, 1.0, 1.0, 0.75)

class RendermanNodeSocketString(bpy.types.NodeSocketString, RendermanSocket):
    '''Renderman string input/output'''
    bl_idname = 'RendermanNodeSocketString'
    bl_label = 'Renderman String Socket'

class RendermanNodeSocketStruct(bpy.types.NodeSocketString, RendermanSocket):
    '''Renderman struct input/output'''
    bl_idname = 'RendermanNodeSocketStruct'
    bl_label = 'Renderman Struct Socket'
    
    struct_type = bpy.props.StringProperty(default='')

class RendermanNodeSocketColor(bpy.types.NodeSocketColor, RendermanSocket):
    '''Renderman color input/output'''
    bl_idname = 'RendermanNodeSocketColor'
    bl_label = 'Renderman Color Socket'
    
    def draw_color(self, context, node):
        return (1.0, 1.0, .5, 0.75)

class RendermanNodeSocketVector(bpy.types.NodeSocketVector, RendermanSocket):
    '''Renderman vector input/output'''
    bl_idname = 'RendermanNodeSocketVector'
    bl_label = 'Renderman Vector Socket'
    
    def draw_color(self, context, node):
        return (.2, .2, 1.0, 0.75)

# Custom socket type for connecting shaders
class RendermanShaderSocket(bpy.types.NodeSocketShader, RendermanSocket):
    '''Renderman shader input/output'''
    bl_idname = 'RendermanShaderSocket'
    bl_label = 'Renderman Shader Socket'
    def draw_value(self, context, layout, node):
        layout.label(self.name)

    def draw_color(self, context, node):
        return (0.1, 1.0, 0.2, 0.75)

    def draw(self, context, layout, node, text):
        layout.label(text)
        pass

class RendermanPropertyGroup(bpy.types.PropertyGroup):
    ui_open = bpy.props.BoolProperty(name='UI Open', default=True)

# Base class for all custom nodes in this tree type.
# Defines a poll function to enable instantiation.
class RendermanShadingNode(bpy.types.Node):
    bl_label = 'Output'
    
    #all the properties of a shader will go here, also inputs/outputs 
    #on connectable props will have the same name
    #node_props = None
    def draw_buttons(self, context, layout):
        self.draw_nonconnectable_props(context, layout, self.prop_names)
        if self.bl_idname == "PxrOSLPatternNode":
            layout.operator("node.refresh_osl_shader")
    def draw_buttons_ext(self, context, layout):
        self.draw_nonconnectable_props(context, layout, self.prop_names)

    def draw_nonconnectable_props(self, context, layout, prop_names):
        #print("SELF DRAW: ", self)
        
        for prop_name in prop_names:
<<<<<<< HEAD
            #print("GETATTR: ", self, "::::" ,prop_name)
            if self.bl_idname == "PxrOSLPatternNode":
                if prop_name != 'shadercode':
                    prop = getattr(self, prop_name)
                    layout.prop(self, prop_name)
                else:
                    prop = getattr(self, prop_name)
                    layout.prop(self, prop_name)
            else: 
                prop_meta = self.prop_meta[prop_name]
                if prop_name not in self.inputs:
                    if prop_meta['renderman_type'] == 'page':
                        prop = getattr(self, prop_name)
                        self.draw_nonconnectable_props(context, layout, prop)
                    else:
                        layout.prop(self,prop_name)
    
    def copy(self, node):
        self.inputs.clear()
        self.outputs.clear()
    def RefreshNodes(self, context, nodeOR=None):
        
        #Compile shader
        if hasattr(context, "node"):
            node = context.node
        else:
            node = nodeOR
        prefs = bpy.context.user_preferences.addons[__package__].preferences
        
        osl_path = user_path(getattr(node, 'shadercode')) #os.path.normpath(os.path.abspath(getattr(node, 'shadercode')))
        FileName = os.path.basename(osl_path)
        FileNameNoEXT = os.path.splitext(FileName)[0]
        FileNameOSO = FileNameNoEXT 
        FileNameOSO += ".oso"
        export_path = os.path.join(user_path(prefs.env_vars.out),"shaders", FileNameOSO)
        
        out_path = user_path(prefs.env_vars.out)
        compile_path = os.path.join(user_path(prefs.env_vars.out), "shaders")
        if os.path.exists(out_path):
            pass
        else:
            os.mkdir(out_path)
        if os.path.exists(os.path.join(out_path , "shaders")):
            pass
        else:
            os.mkdir(os.path.join(out_path , "shaders"))
        ok = node.compile_osl(osl_path, compile_path)
        
        if ok:
            debug('osl',"Shader Compiled Successfully!")
            #Reset the inputs and outputs
            node.outputs.clear()
            self.inputs.clear()
            #Read in new properties
            prop_names, shader_meta = readOSO(export_path)
            #Set node name to shader name
            node.label = shader_meta["shader"]
            #Generate new inputs and outputs
            node.OSLPROPSPOINTER = OSLProps
            node.OSLPROPSPOINTER.setProps(self, prop_names, shader_meta, context)
            
            
            
        else:
            debug("osl", "NODE COMPILATION FAILED")
        
    def compile_osl(self, inFile, outPath):
        FileName = os.path.basename(inFile)
        FileNameNoEXT = os.path.splitext(FileName)[0]
        out_file = os.path.join(outPath, FileNameNoEXT)
        out_file += ".oso"
        ok = _cycles.osl_compile(inFile, out_file)
        
        return ok
    
    def update(self):
        debug("info","UPDATING: ", self.name)
        '''if self.name == "PxrOSL" and hasattr(bpy.types.Scene, "OSLProps"):
                compileLocation = self.name + "Compile"
                if hasattr(bpy.types.Scene.OSLProps, compileLocation):
                    if getattr(bpy.types.Scene.OSLProps, compileLocation) == True:
                        self.RefreshNodes()
                    else:
                        pass
                else:
                    self.RefreshNodes()'''
=======
            prop_meta = self.prop_meta[prop_name]
            if prop_name not in self.inputs:
                if prop_meta['renderman_type'] == 'page':
                    ui_prop = prop_name + "_ui_open"
                    ui_open = getattr(self, ui_prop)
                    icon = 'TRIA_DOWN' if ui_open \
                        else 'TRIA_RIGHT'

                    split = layout.split(NODE_LAYOUT_SPLIT)
                    row = split.row()
                    row.prop(self, ui_prop, icon=icon, text='', 
                            icon_only=True, emboss=False)            
                    row.label(prop_name+':')
                    
                    if ui_open:
                        prop = getattr(self, prop_name)
                        self.draw_nonconnectable_props(context, layout, prop)
                else:
                    layout.prop(self,prop_name)
    
>>>>>>> 783017ac
    @classmethod
    def poll(cls, ntree):
        if hasattr(ntree, 'bl_idname'):
            return ntree.bl_idname == 'RendermanPatternGraph'
        else:
            return True

class OSLProps(bpy.types.PropertyGroup):
    #Set props takes in self, a list of prop_names, and shader_meta data. Look at the readOSO function (located in util.py) if you need to know the layout.
    def setProps(self, prop_names, shader_meta, context):
        mat = context.object.active_material.name
        setattr(OSLProps, mat + self.name + "shader", shader_meta["shader"])
        #print("OSLProps: ", self.name + "shader", shader_meta["shader"])
        setattr(OSLProps, mat + self.name + "prop_namesOSL", prop_names)
        for prop_name in prop_names:
            storageLocation = mat + self.name + prop_name
            if shader_meta[prop_name]["IO"] == "out":
                setattr(OSLProps, storageLocation + "type", "OUT")
                self.outputs.new(socket_map[shader_meta[prop_name]["type"]], prop_name)
            else:
                
                if shader_meta[prop_name]["type"] == "float":
                    floatResult = float(shader_meta[prop_name]["default"])
                    setattr(OSLProps, storageLocation + "type", shader_meta[prop_name]["type"])
                    setattr(OSLProps, storageLocation, bpy.props.FloatProperty(name= prop_name, default = floatResult, precision = 3))
                elif shader_meta[prop_name]["type"] == "int":
                    setattr(OSLProps, storageLocation + "type", shader_meta[prop_name]["type"])
                    setattr(OSLProps, storageLocation, bpy.props.IntProperty(name= prop_name, default = shader_meta[prop_name]["default"]))
                elif shader_meta[prop_name]["type"] == "color":
                    setattr(OSLProps, storageLocation + "type", shader_meta[prop_name]["type"])
                    setattr(OSLProps, storageLocation, bpy.props.FloatVectorProperty(name= prop_name, default = shader_meta[prop_name]["default"], subtype = 'COLOR', soft_min = 0.0, soft_max = 1.0))
                elif shader_meta[prop_name]["type"] == "point":
                    setattr(OSLProps, storageLocation + "type", shader_meta[prop_name]["type"])
                    setattr(OSLProps, storageLocation, bpy.props.FloatVectorProperty(name= prop_name, default = shader_meta[prop_name]["default"], subtype = 'XYZ'))
                elif shader_meta[prop_name]["type"] == "vector":
                    setattr(OSLProps, storageLocation + "type", shader_meta[prop_name]["type"])
                    setattr(OSLProps, storageLocation, bpy.props.FloatVectorProperty(name= prop_name, default = shader_meta[prop_name]["default"], subtype = 'DIRECTION'))
                elif shader_meta[prop_name]["type"] == "normal":
                    setattr(OSLProps, storageLocation + "type", shader_meta[prop_name]["type"])
                    setattr(OSLProps, storageLocation, bpy.props.FloatVectorProperty(name= prop_name, default = shader_meta[prop_name]["default"], subtype = 'XYZ'))
                elif shader_meta[prop_name]["type"] == "matrix":
                    setattr(OSLProps, storageLocation + "type", shader_meta[prop_name]["type"])
                    setattr(OSLProps, storageLocation, bpy.props.FloatVectorProperty(name= prop_name, default = shader_meta[prop_name]["default"], size= 16,)) #subtype = 'MATRIX' This does not work do not use!!!!
                elif shader_meta[prop_name]["type"] == "string":
                    debug('osl',"TEXTURES ARE NOT SUPPORTED AT THE MOMENT!!!")
                    setattr(OSLProps, storageLocation + "type", shader_meta[prop_name]["type"])
                    setattr(OSLProps, storageLocation, bpy.props.StringProperty(name= prop_name, default = shader_meta[prop_name]["default"], subtype='FILE_PATH'))
                else:
                    setattr(OSLProps, storageLocation + "type", shader_meta[prop_name]["type"])
                    setattr(OSLProps, storageLocation, bpy.props.StringProperty(name= prop_name, default = shader_meta[prop_name]["default"]))
                if shader_meta[prop_name]["type"] == "matrix" or shader_meta[prop_name]["type"] == "point":
                    self.inputs.new(socket_map["struct"], prop_name)
                elif shader_meta[prop_name]["type"] == "void":
                    pass
                else:
                    self.inputs.new(socket_map[shader_meta[prop_name]["type"]], prop_name)
        debug('osl', "Shader: ", shader_meta["shader"], "Properties: ", prop_names, "Shader meta data: ", shader_meta)
        compileLocation = self.name + "Compile"
        setattr(OSLProps, compileLocation, False)


    #     # for sp in [p for p in args.params if p.meta['array']]:
    #     #     row = layout.row(align=True)
    #     #     row.label(sp.name)
    #     #     row.operator("node.add_array_socket", text='', icon='ZOOMIN').array_name = sp.name
    #     #     row.operator("node.remove_array_socket", text='', icon='ZOOMOUT').array_name = sp.name
    
    # def draw_buttons_ext(self, context, layout):
    #     row = layout.row(align=True)
    #     row.label("buttons ext")
    #     layout.operator('node.refresh_shader_parameters', icon='FILE_REFRESH')
    #     #print(self.prop_names)
    #     # for p in self.prop_names:
    #     #     layout.prop(self, p)
    #     # for p in self.prop_names:
    #     #     split = layout.split(NODE_LAYOUT_SPLIT)
    #     #     split.label(p+':')
    #     #     split.prop(self, p, text='')

class RendermanOutputNode(RendermanShadingNode):
    bl_label = 'Output'
    renderman_node_type = 'output'
    bl_icon = 'MATERIAL'
    node_tree = None
    def init(self, context):
        input = self.inputs.new('RendermanShaderSocket', 'Bxdf')
        input = self.inputs.new('RendermanShaderSocket', 'Light')
        input = self.inputs.new('RendermanShaderSocket', 'Displacement')

    def draw_buttons(self, context, layout):
        return

    def draw_buttons_ext(self, context, layout):
        return
        
    #when a connection is made or removed see if we're in IPR mode and issue updates
    def update(self):
        from . import engine
        if engine.ipr != None and engine.ipr.is_interactive_running:
            nt, mat, something_else = RendermanPatternGraph.get_from_context(bpy.context)
            engine.ipr.issue_shader_edits(nt = nt)
    

# Final output node, used as a dummy to find top level shaders
class RendermanBxdfNode(RendermanShadingNode):
    bl_label = 'Bxdf'
    renderman_node_type = 'bxdf'

class RendermanDisplacementNode(RendermanShadingNode):
    bl_label = 'Displacement'
    renderman_node_type = 'displacement'

# Final output node, used as a dummy to find top level shaders
class RendermanPatternNode(RendermanShadingNode):
    bl_label = 'Texture'
    renderman_node_type = 'pattern'

class RendermanLightNode(RendermanShadingNode):
    bl_label = 'Output'
    renderman_node_type = 'light'

# Generate dynamic types
def generate_node_type(prefs, name, args):
    ''' Dynamically generate a node type from pattern '''

    nodeType = args.find("shaderType/tag").attrib['value']
    typename = '%s%sNode' % (name, nodeType.capitalize())
    nodeDict = {'bxdf':RendermanBxdfNode, 
                'pattern': RendermanPatternNode,
                'displacement': RendermanDisplacementNode,
                'light': RendermanLightNode}
    ntype = type(typename, (nodeDict[nodeType],), {})
    ntype.bl_label = name
    ntype.typename = typename
    
    inputs = [p for p in args.findall('./param')] + \
        [p for p in args.findall('./page')]
    outputs = [p for p in args.findall('.//output')]

    def init(self, context):
        if self.renderman_node_type == 'bxdf':
            self.outputs.new('RendermanShaderSocket', "Bxdf")
            node_add_inputs(self, name, inputs)
            node_add_outputs(self, outputs)
        elif self.renderman_node_type == 'light':
            #only make a few sockets connectable
            connectable_sockets = ['lightColor', 'intensity', 'exposure', 
                                    'sunTint', 'skyTint', 'envTint']
            light_inputs = [p for p in inputs \
                            if p.attrib['name'] in connectable_sockets]
            node_add_inputs(self, name, light_inputs)
            self.outputs.new('RendermanShaderSocket', "Light")
        elif self.renderman_node_type == 'displacement':
            #only make the color connectable
            self.outputs.new('RendermanShaderSocket', "Displacement")
            node_add_inputs(self, name, inputs)
        #else pattern
        elif name == "PxrOSL":
            self.outputs.clear()
        else:
            node_add_inputs(self, name, inputs)
            node_add_outputs(self, outputs)

        #if a texture make a manifold 2d to go along.
        if self.plugin_name == 'PxrTexture':
            context_copy = bpy.context.copy()
            context_copy['area'] = next(area for area in bpy.context.screen.areas if area.type=='NODE_EDITOR')
            context_copy['link_to_socket'] = self.inputs['manifold']
            context_copy['link_from_socket'] = None

            bpy.ops.node.add_and_link_node(context_copy,
                      type="PxrManifold2DPatternNode", link_socket_index = 0
                      )

            manifold = bpy.context.active_node
            manifold.location[0] = self.location[0] - 300
            manifold.location[1] = self.location[1]


    ntype.init = init
    #ntype.draw_buttons = draw_buttons
    #ntype.draw_buttons_ext = draw_buttons_ext
    
    ntype.plugin_name = bpy.props.StringProperty(name='Plugin Name', 
                            default=name, options={'HIDDEN'})
    #ntype.prop_names = class_add_properties(ntype, [p for p in args.findall('./param')])
    #lights cant connect to a node tree in 20.0
    class_generate_properties(ntype, name, inputs)
    if nodeType == 'light':
        ntype.light_shading_rate = bpy.props.FloatProperty(
            name="Light Shading Rate",
            description="Shading Rate for this light.  Leave this high unless detail is missing",
            default=100.0)
        ntype.light_primary_visibility = bpy.props.BoolProperty(
            name="Light Primary Visibility",
            description="Camera visibility for this light",
            default=True)

    #print(ntype, ntype.bl_rna.identifier)
    bpy.utils.register_class(ntype)
    
    RendermanPatternGraph.nodetypes[typename] = ntype


# UI
def find_node_input(node, name):
    for input in node.inputs:
        if input.name == name:
            return input

    return None

def draw_nodes_properties_ui(layout, context, nt, input_name='Bxdf', 
                            output_node_type="output"):
    output_node = next((n for n in nt.nodes \
                        if n.renderman_node_type == output_node_type), None)
    if output_node is None: 
        return

    socket = output_node.inputs[input_name]
    node = socket_node_input(nt, socket)

    layout.context_pointer_set("nodetree", nt)
    layout.context_pointer_set("node", output_node)
    layout.context_pointer_set("socket", socket)

    if input_name == 'Light' and node is not None and socket.is_linked:
        layout.prop(node, 'light_primary_visibility')
        layout.prop(node, 'light_shading_rate')
    split = layout.split(0.35)
    split.label(socket.name+':')
    
    if socket.is_linked:
        #for lights draw the shading rate ui.
        
        split.operator_menu_enum("node.add_%s" % input_name.lower(), 
                                "node_type", text=node.bl_label)
    else:
        split.operator_menu_enum("node.add_%s" % input_name.lower(), 
                                "node_type", text='None')

    if node is not None:
        draw_node_properties_recursive(layout, context, nt, node)

def node_shader_handle(nt, node):
    return '%s_%s' % (nt.name, node.name)

def socket_node_input(nt, socket):
    return next((l.from_node for l in nt.links if l.to_socket == socket), None)

def socket_socket_input(nt, socket):
    return next((l.from_socket for l in nt.links if l.to_socket == socket \
                and socket.is_linked), None)

def linked_sockets(sockets):
    if sockets == None:
        return []
    return [i for i in sockets if i.is_linked == True]

def draw_node_properties_recursive(layout, context, nt, node, level=0):

    def indented_label(layout, label):
        for i in range(level):
            layout.label('',icon='BLANK1')
        layout.label(label)
    
    layout.context_pointer_set("node", node)
    layout.context_pointer_set("nodetree", nt)
    
    def draw_props(prop_names, layout):
        for prop_name in prop_names:
            prop_meta = node.prop_meta[prop_name]
            prop = getattr(node, prop_name)
            
            #else check if the socket with this name is connected
            socket = node.inputs[prop_name] if prop_name in node.inputs \
                 else None
            layout.context_pointer_set("socket", socket)
            
            if socket and socket.is_linked:
                input_node = socket_node_input(nt, socket)
                icon = 'TRIA_DOWN' if socket.ui_open \
                    else 'TRIA_RIGHT'
                
                split = layout.split(NODE_LAYOUT_SPLIT)
                row = split.row()
                row.prop(socket, "ui_open", icon=icon, text='', 
                        icon_only=True, emboss=False)            
                indented_label(row, socket.name+':')
                split.operator_menu_enum("node.add_pattern", "node_type", 
                    text=input_node.bl_label, icon='DOT')

                if socket.ui_open:
                    draw_node_properties_recursive(layout, context, nt, 
                        input_node, level=level+1)

            else:
                row = layout.row()
                #split = layout.split(NODE_LAYOUT_SPLIT)
                if prop_meta['renderman_type'] == 'page':
                    ui_prop = prop_name + "_ui_open"
                    ui_open = getattr(node, ui_prop)
                    icon = 'TRIA_DOWN' if ui_open \
                        else 'TRIA_RIGHT'

                    split = layout.split(NODE_LAYOUT_SPLIT)
                    row = split.row()
                    row.prop(node, ui_prop, icon=icon, text='', 
                            icon_only=True, emboss=False)            
                    indented_label(row, prop_name+':')
                    
                    if ui_open:
                        draw_props(prop, layout)
                else:
                    row.label('', icon='BLANK1')
                    #indented_label(row, socket.name+':')
                    #don't draw prop for struct type
                    row.prop(node, prop_name)
                    if prop_name in node.inputs:
                        row.operator_menu_enum("node.add_pattern", "node_type", 
                            text='', icon='DOT')
    
    draw_props(node.prop_names, layout)
    layout.separator()

    

# Operators
#connect the pattern nodes in some sensible manner (color output to color input etc)
#TODO more robust
def link_node(nt, from_node, in_socket):
    out_socket = None
    #first look for resultF/resultRGB
    if type(in_socket).__name__ in ['RendermanNodeSocketColor', 
                                    'RendermanNodeSocketVector']:
        out_socket = from_node.outputs.get('resultRGB', 
            next((s for s in from_node.outputs \
                if type(s).__name__ == 'RendermanNodeSocketColor'), None))
    elif type(in_socket).__name__ == 'RendermanNodeSocketStruct':
        out_socket = from_node.outputs.get('result', None) 
    else:
        out_socket = from_node.outputs.get('resultF', 
            next((s for s in from_node.outputs \
                if type(s).__name__ == 'RendermanNodeSocketFloat'), None))

    if out_socket:
        nt.links.new(out_socket, in_socket)

#bass class for operator to add a node
class Add_Node:
    '''
    For generating cycles-style ui menus to add new nodes,
    connected to a given input socket.
    '''
    def get_type_items(self, context):
        items = []
        for nodetype in RendermanPatternGraph.nodetypes.values():
            if nodetype.renderman_node_type == self.input_type.lower():
                items.append((nodetype.typename, nodetype.bl_label, 
                        nodetype.bl_label))
        items = sorted(items, key=itemgetter(1))
        items.append(('REMOVE', 'Remove', 
                        'Remove the node connected to this socket'))
        items.append(('DISCONNECT', 'Disconnect', 
                        'Disconnect the node connected to this socket'))
        return items

    node_type = bpy.props.EnumProperty(name="Node Type",
        description='Node type to add to this socket',
        items=get_type_items)


    def execute(self, context):
        new_type = self.properties.node_type
        if new_type == 'DEFAULT':
            return {'CANCELLED'}

        nt = context.nodetree
        node = context.node
        socket = context.socket
        input_node = socket_node_input(nt, socket)

        if new_type == 'REMOVE':
            nt.nodes.remove(input_node)
            return {'FINISHED'}

        if new_type == 'DISCONNECT':
            link = next((l for l in nt.links if l.to_socket == socket), None)
            nt.links.remove(link)
            return {'FINISHED'}

        # add a new node to existing socket
        if input_node is None:
            newnode = nt.nodes.new(new_type)
            newnode.location = node.location
            newnode.location[0] -= 300
            newnode.selected = False
            if self.input_type == 'Pattern':
                link_node(nt, newnode, socket)
            else:
                nt.links.new(newnode.outputs[self.input_type], socket)

        # replace input node with a new one
        else:
            newnode = nt.nodes.new(new_type)
            input = socket
            old_node = input.links[0].from_node
            if self.input_type == 'Pattern':
                link_node(nt, newnode, socket)
            else:
                nt.links.new(newnode.outputs[self.input_type], socket)
            newnode.location = old_node.location
            
            nt.nodes.remove(old_node)
        return {'FINISHED'}

class NODE_OT_add_bxdf(bpy.types.Operator, Add_Node):
    '''
    For generating cycles-style ui menus to add new bxdfs,
    connected to a given input socket.
    '''

    bl_idname = 'node.add_bxdf'
    bl_label = 'Add Bxdf Node'
    bl_description = 'Connect a Bxdf to this socket'
    input_type = bpy.props.StringProperty(default='Bxdf')

class NODE_OT_add_displacement(bpy.types.Operator, Add_Node):
    '''
    For generating cycles-style ui menus to add new nodes,
    connected to a given input socket.
    '''

    bl_idname = 'node.add_displacement'
    bl_label = 'Add Displacement Node'
    bl_description = 'Connect a Displacement shader to this socket'
    input_type = bpy.props.StringProperty(default='Displacement')

class NODE_OT_add_light(bpy.types.Operator, Add_Node):
    '''
    For generating cycles-style ui menus to add new nodes,
    connected to a given input socket.
    '''

    bl_idname = 'node.add_light'
    bl_label = 'Add Light Node'
    bl_description = 'Connect a Light shader to this socket'
    input_type = bpy.props.StringProperty(default='Light')

class NODE_OT_add_pattern(bpy.types.Operator, Add_Node):
    '''
    For generating cycles-style ui menus to add new nodes,
    connected to a given input socket.
    '''

    bl_idname = 'node.add_pattern'
    bl_label = 'Add Pattern Node'
    bl_description = 'Connect a Pattern to this socket'
    input_type = bpy.props.StringProperty(default='Pattern')


#### Rib export

#generate param list
def gen_params(ri, node, mat_name=None, recurse=True):
    params = {}
<<<<<<< HEAD
    print("NODES: ",node.bl_idname, node.name)
    if node.bl_idname == "PxrOSLPatternNode" and mat_name != 'preview':
        print("Exporting OSL node: ", node.bl_idname)
        getLocation = bpy.context.scene.OSLProps
        prop_namesOSL = getattr(getLocation, mat_name + node.name + "prop_namesOSL")
        params['%s' % ("shader")] = getattr(getLocation, mat_name + node.name + "shader")
        for prop_name in prop_namesOSL:
            if prop_name == "shadercode":
                print("THERE IS SHADERCODE!")
            else:
                if getattr(getLocation, mat_name +  node.name + prop_name + "type") == "OUT":
                    pass
                elif prop_name in node.inputs and node.inputs[prop_name].is_linked:
                    from_socket = node.inputs[prop_name].links[0].from_socket
                    shader_node_rib(ri, from_socket.node, mat_name=mat_name)
                    params['reference %s %s' % (getattr(getLocation, mat_name + node.name + prop_name + "type"), 
                            prop_name)] = \
                        ["%s:%s" % (from_socket.node.name, from_socket.identifier)]
                else:
                    print("PROPS: ", prop_namesOSL)
                    print("Prop", getattr(getLocation, mat_name + node.name + prop_name))
                    print("Shader", getattr(getLocation, mat_name + node.name + "shader"))
                    if getattr(getLocation, mat_name + node.name + prop_name + "type") == "string" and getattr(getLocation, mat_name + node.name + prop_name) != "":
                        debug('osl',"TEXTURES ARE NOT SUPPORTED AT THE MOMENT!!!")
                    params['%s %s' % (getattr(getLocation, mat_name + node.name + prop_name + "type"), 
                                prop_name)] = \
                                rib(getattr(getLocation, mat_name + node.name + prop_name), type_hint=getattr(getLocation, mat_name + node.name + prop_name + "type"))
    else:
        for prop_name,meta in node.prop_meta.items():
            prop = getattr(node, prop_name)
            #if property group recurse
            if meta['renderman_type'] == 'page':
=======
    for prop_name,meta in node.prop_meta.items():
        prop = getattr(node, prop_name)
        #if property group recurse
        if meta['renderman_type'] == 'page':
            continue
        #if input socket is linked reference that
        elif prop_name in node.inputs and node.inputs[prop_name].is_linked:
            from_socket = node.inputs[prop_name].links[0].from_socket
            if recurse:
                shader_node_rib(ri, from_socket.node, mat_name=mat_name)
            params['reference %s %s' % (meta['renderman_type'], 
                    meta['renderman_name'])] = \
                ["%s:%s" % (from_socket.node.name, from_socket.identifier)]        
        #else output rib
        else:
            #if struct is not linked continue
            if meta['renderman_type'] == 'struct':
>>>>>>> 783017ac
                continue
            #if input socket is linked reference that
            elif prop_name in node.inputs and node.inputs[prop_name].is_linked:
                from_socket = node.inputs[prop_name].links[0].from_socket
                shader_node_rib(ri, from_socket.node, mat_name=mat_name)
                params['reference %s %s' % (meta['renderman_type'], 
                        meta['renderman_name'])] = \
                    ["%s:%s" % (from_socket.node.name, from_socket.identifier)]        
            #else output rib
            else:
                #if struct is not linked continue
                if meta['renderman_type'] == 'struct':
                    continue

                if 'options' in meta and meta['options'] == 'texture' or \
                    (node.renderman_node_type == 'light' and \
                        'widget' in meta and meta['widget'] == 'fileInput'):
                    params['%s %s' % (meta['renderman_type'], 
                            meta['renderman_name'])] = \
                        rib(get_tex_file_name(prop), 
                            type_hint=meta['renderman_type']) 
                elif 'arraySize' in meta:
                    params['%s[%d] %s' % (meta['renderman_type'], len(prop), 
                            meta['renderman_name'])] = rib(prop) 
                else:
                    params['%s %s' % (meta['renderman_type'], 
                            meta['renderman_name'])] = \
                        rib(prop, type_hint=meta['renderman_type']) 
    #print("PARAMS", node.name,params)
    return params

# Export to rib
def shader_node_rib(ri, node, mat_name, disp_bound=0.0, recurse=True):
    params = gen_params(ri, node, mat_name, recurse)
    params['__instanceid'] = mat_name + '.' + node.name
    if node.renderman_node_type == "pattern":
        ri.Pattern(node.bl_label, node.name, params)
    elif node.renderman_node_type == "light":
        primary_vis = node.light_primary_visibility
        #must be off for light sources
        ri.Attribute("visibility", {'int transmission':0, 'int indirect':0,
                    'int camera':int(primary_vis)})
        ri.ShadingRate(node.light_shading_rate)
        if primary_vis:
            ri.Bxdf("PxrLightEmission", node.name, {'__instanceid': params['__instanceid']})
        params[ri.HANDLEID] = mat_name
        ri.AreaLightSource(node.bl_label, params)
    elif node.renderman_node_type == "displacement":
        ri.Attribute('displacementbound', {'sphere':disp_bound})
        ri.Displacement(node.bl_label, params)
    else:
        ri.Bxdf(node.bl_label, node.name, params)

#return the output file name if this texture is to be txmade.
def get_tex_file_name(prop):
    if prop != '' and prop.rsplit('.', 1) != 'tex':
        return os.path.basename(prop).rsplit('.', 2)[0] + '.tex'
    else:
        return prop

#for an input node output all "nodes"
def export_shader_nodetree(ri, id, handle=None, disp_bound=0.0):
	try:
		nt = bpy.data.node_groups[id.renderman.nodetree]
	except:
		nt = None
	if nt:
		if not handle:
			handle = id.name

		out = next((n for n in nt.nodes if n.renderman_node_type == 'output'), 
                    None)
		if out is None: return
		
		ri.ArchiveRecord('comment', "Shader Graph")
		for out_type,socket in out.inputs.items():
			if socket.is_linked:
				shader_node_rib(ri, socket.links[0].from_node, mat_name=handle, disp_bound=disp_bound)


def get_textures_for_node(node):
    textures = []
    for prop_name,meta in node.prop_meta.items():
        prop = getattr(node, prop_name)
        
        if meta['renderman_type'] == 'page':
            continue
        
        #if input socket is linked reference that
        elif prop_name in node.inputs and node.inputs[prop_name].is_linked:
            from_socket = node.inputs[prop_name].links[0].from_socket
            textures = textures + get_textures_for_node(from_socket.node)
        
        #else return a tuple of in name/outname
        else:
            if ('options' in meta and meta['options'] == 'texture') or \
                (node.renderman_node_type == 'light' and \
                    'widget' in meta and meta['widget'] == 'fileInput'): #fix for sloppy args files
                out_file_name = get_tex_file_name(prop)
                if out_file_name != prop: #if they don't match add this to the list
                    if node.renderman_node_type == 'light' and "Env" in node.bl_label:
                        textures.append((prop, out_file_name, ['-envlatl'])) #no options for now
                    else:
                        textures.append((prop, out_file_name, ['-smode', 'periodic', '-tmode', 'periodic'])) #no options for now

    return textures
    
def get_textures(id):
    textures = []
    if id.renderman.nodetree == "":
        return textures
    try:
        nt = bpy.data.node_groups[id.renderman.nodetree]
    except:
        nt = None

    if nt:
        out = next((n for n in nt.nodes if n.renderman_node_type == 'output'), 
                    None)
        if out is None: return
        
        for name,inp in out.inputs.items():
            if inp.is_linked:
                textures = textures + \
                    get_textures_for_node(inp.links[0].from_node)
        
    return textures


# our own base class with an appropriate poll function,
# so the categories only show up in our own tree type
class RendermanPatternNodeCategory(NodeCategory):
    @classmethod
    def poll(cls, context):
        return context.space_data.tree_type == 'RendermanPatternGraph'

classes = [
    RendermanShaderSocket,
    RendermanNodeSocketColor,
    RendermanNodeSocketFloat,
    RendermanNodeSocketInt,
    RendermanNodeSocketString,
    RendermanNodeSocketVector,
    RendermanNodeSocketStruct,
    OSLProps
]


def register():

    for cls in classes:
        bpy.utils.register_class(cls)
 
    user_preferences = bpy.context.user_preferences
    prefs = user_preferences.addons[__package__].preferences


    #Register pointer property if not already done
    if  not hasattr(bpy.types.Scene, "OSLProps"):
        bpy.types.Scene.OSLProps = bpy.props.PointerProperty(type=OSLProps, name="Renderman OSL Settings")
    
    
    #from bpy.app.handlers import persistent

    #@persistent
    #def load_handler(dummy):
    categories = {}

    for name, arg_file in args_files_in_path(prefs, None).items():
        generate_node_type(prefs, name, ET.parse(arg_file).getroot())

    pattern_nodeitems = []
    bxdf_nodeitems = []
    light_nodeitems = []
    for name, node_type in RendermanPatternGraph.nodetypes.items():
        node_item = NodeItem(name, label=node_type.bl_label)
        if node_type.renderman_node_type == 'pattern':
            pattern_nodeitems.append(node_item)
        elif node_type.renderman_node_type == 'bxdf':
            bxdf_nodeitems.append(node_item)
        elif node_type.renderman_node_type == 'light':
            light_nodeitems.append(node_item)
       

    # all categories in a list
    node_categories = [
        # identifier, label, items list
        RendermanPatternNodeCategory("PRMan_output_nodes", "PRMan outputs", 
            items = [RendermanOutputNode]),
        RendermanPatternNodeCategory("PRMan_bxdf", "PRMan Bxdfs",  
            items=sorted(bxdf_nodeitems, key=attrgetter('_label')) ),
        RendermanPatternNodeCategory("PRMan_patterns", "PRMan Patterns",  
            items=sorted(pattern_nodeitems, key=attrgetter('_label')) ),
        RendermanPatternNodeCategory("PRMan_lights", "PRMan Lights",  
            items=sorted(light_nodeitems, key=attrgetter('_label')) )

        ]
    nodeitems_utils.register_node_categories("RENDERMANSHADERNODES", 
        node_categories)

    #bpy.app.handlers.load_post.append(load_handler)
    #bpy.app.handlers.load_pre.append(load_handler)


def unregister():
    nodeitems_utils.unregister_node_categories("RENDERMANSHADERNODES")
    #bpy.utils.unregister_module(__name__)

    for cls in classes:
        bpy.utils.unregister_class(cls)
<|MERGE_RESOLUTION|>--- conflicted
+++ resolved
@@ -39,15 +39,10 @@
 from .util import args_files_in_path
 from .util import get_path_list
 from .util import rib
-<<<<<<< HEAD
 from .util import debug
 from .util import user_path
 from .util import get_real_path
 from .util import readOSO
-
-=======
-#from .engine import ipr
->>>>>>> 783017ac
 
 from operator import attrgetter, itemgetter
 import os.path
@@ -195,11 +190,8 @@
         self.draw_nonconnectable_props(context, layout, self.prop_names)
 
     def draw_nonconnectable_props(self, context, layout, prop_names):
-        #print("SELF DRAW: ", self)
         
         for prop_name in prop_names:
-<<<<<<< HEAD
-            #print("GETATTR: ", self, "::::" ,prop_name)
             if self.bl_idname == "PxrOSLPatternNode":
                 if prop_name != 'shadercode':
                     prop = getattr(self, prop_name)
@@ -211,8 +203,20 @@
                 prop_meta = self.prop_meta[prop_name]
                 if prop_name not in self.inputs:
                     if prop_meta['renderman_type'] == 'page':
-                        prop = getattr(self, prop_name)
-                        self.draw_nonconnectable_props(context, layout, prop)
+                        ui_prop = prop_name + "_ui_open"
+                        ui_open = getattr(self, ui_prop)
+                        icon = 'TRIA_DOWN' if ui_open \
+                            else 'TRIA_RIGHT'
+
+                        split = layout.split(NODE_LAYOUT_SPLIT)
+                        row = split.row()
+                        row.prop(self, ui_prop, icon=icon, text='', 
+                                icon_only=True, emboss=False)            
+                        row.label(prop_name+':')
+                    
+                        if ui_open:
+                            prop = getattr(self, prop_name)
+                            self.draw_nonconnectable_props(context, layout, prop)
                     else:
                         layout.prop(self,prop_name)
     
@@ -221,14 +225,14 @@
         self.outputs.clear()
     def RefreshNodes(self, context, nodeOR=None):
         
-        #Compile shader
+        #Compile shader if from socket get node information anther way
         if hasattr(context, "node"):
             node = context.node
         else:
             node = nodeOR
         prefs = bpy.context.user_preferences.addons[__package__].preferences
         
-        osl_path = user_path(getattr(node, 'shadercode')) #os.path.normpath(os.path.abspath(getattr(node, 'shadercode')))
+        osl_path = user_path(getattr(node, 'shadercode'))
         FileName = os.path.basename(osl_path)
         FileNameNoEXT = os.path.splitext(FileName)[0]
         FileNameOSO = FileNameNoEXT 
@@ -246,7 +250,7 @@
         else:
             os.mkdir(os.path.join(out_path , "shaders"))
         ok = node.compile_osl(osl_path, compile_path)
-        
+        # If Shader compiled successfully then update node.
         if ok:
             debug('osl',"Shader Compiled Successfully!")
             #Reset the inputs and outputs
@@ -276,37 +280,7 @@
     
     def update(self):
         debug("info","UPDATING: ", self.name)
-        '''if self.name == "PxrOSL" and hasattr(bpy.types.Scene, "OSLProps"):
-                compileLocation = self.name + "Compile"
-                if hasattr(bpy.types.Scene.OSLProps, compileLocation):
-                    if getattr(bpy.types.Scene.OSLProps, compileLocation) == True:
-                        self.RefreshNodes()
-                    else:
-                        pass
-                else:
-                    self.RefreshNodes()'''
-=======
-            prop_meta = self.prop_meta[prop_name]
-            if prop_name not in self.inputs:
-                if prop_meta['renderman_type'] == 'page':
-                    ui_prop = prop_name + "_ui_open"
-                    ui_open = getattr(self, ui_prop)
-                    icon = 'TRIA_DOWN' if ui_open \
-                        else 'TRIA_RIGHT'
-
-                    split = layout.split(NODE_LAYOUT_SPLIT)
-                    row = split.row()
-                    row.prop(self, ui_prop, icon=icon, text='', 
-                            icon_only=True, emboss=False)            
-                    row.label(prop_name+':')
-                    
-                    if ui_open:
-                        prop = getattr(self, prop_name)
-                        self.draw_nonconnectable_props(context, layout, prop)
-                else:
-                    layout.prop(self,prop_name)
-    
->>>>>>> 783017ac
+
     @classmethod
     def poll(cls, ntree):
         if hasattr(ntree, 'bl_idname'):
@@ -773,8 +747,7 @@
 #generate param list
 def gen_params(ri, node, mat_name=None, recurse=True):
     params = {}
-<<<<<<< HEAD
-    print("NODES: ",node.bl_idname, node.name)
+    # If node is OSL node get properties from dynamic location.
     if node.bl_idname == "PxrOSLPatternNode" and mat_name != 'preview':
         print("Exporting OSL node: ", node.bl_idname)
         getLocation = bpy.context.scene.OSLProps
@@ -782,7 +755,7 @@
         params['%s' % ("shader")] = getattr(getLocation, mat_name + node.name + "shader")
         for prop_name in prop_namesOSL:
             if prop_name == "shadercode":
-                print("THERE IS SHADERCODE!")
+                    pass
             else:
                 if getattr(getLocation, mat_name +  node.name + prop_name + "type") == "OUT":
                     pass
@@ -806,30 +779,12 @@
             prop = getattr(node, prop_name)
             #if property group recurse
             if meta['renderman_type'] == 'page':
-=======
-    for prop_name,meta in node.prop_meta.items():
-        prop = getattr(node, prop_name)
-        #if property group recurse
-        if meta['renderman_type'] == 'page':
-            continue
-        #if input socket is linked reference that
-        elif prop_name in node.inputs and node.inputs[prop_name].is_linked:
-            from_socket = node.inputs[prop_name].links[0].from_socket
-            if recurse:
-                shader_node_rib(ri, from_socket.node, mat_name=mat_name)
-            params['reference %s %s' % (meta['renderman_type'], 
-                    meta['renderman_name'])] = \
-                ["%s:%s" % (from_socket.node.name, from_socket.identifier)]        
-        #else output rib
-        else:
-            #if struct is not linked continue
-            if meta['renderman_type'] == 'struct':
->>>>>>> 783017ac
                 continue
             #if input socket is linked reference that
             elif prop_name in node.inputs and node.inputs[prop_name].is_linked:
                 from_socket = node.inputs[prop_name].links[0].from_socket
-                shader_node_rib(ri, from_socket.node, mat_name=mat_name)
+                if recurse:
+                    shader_node_rib(ri, from_socket.node, mat_name=mat_name)
                 params['reference %s %s' % (meta['renderman_type'], 
                         meta['renderman_name'])] = \
                     ["%s:%s" % (from_socket.node.name, from_socket.identifier)]        
@@ -838,7 +793,7 @@
                 #if struct is not linked continue
                 if meta['renderman_type'] == 'struct':
                     continue
-
+                    
                 if 'options' in meta and meta['options'] == 'texture' or \
                     (node.renderman_node_type == 'light' and \
                         'widget' in meta and meta['widget'] == 'fileInput'):
@@ -853,7 +808,6 @@
                     params['%s %s' % (meta['renderman_type'], 
                             meta['renderman_name'])] = \
                         rib(prop, type_hint=meta['renderman_type']) 
-    #print("PARAMS", node.name,params)
     return params
 
 # Export to rib
