# ##### BEGIN MIT LICENSE BLOCK #####
#
# Copyright (c) 2015 Brian Savery
#
# Permission is hereby granted, free of charge, to any person obtaining a copy
# of this software and associated documentation files (the "Software"), to deal
# in the Software without restriction, including without limitation the rights
# to use, copy, modify, merge, publish, distribute, sublicense, and/or sell
# copies of the Software, and to permit persons to whom the Software is
# furnished to do so, subject to the following conditions:
#
# The above copyright notice and this permission notice shall be included in
# all copies or substantial portions of the Software.
#
# THE SOFTWARE IS PROVIDED "AS IS", WITHOUT WARRANTY OF ANY KIND, EXPRESS OR
# IMPLIED, INCLUDING BUT NOT LIMITED TO THE WARRANTIES OF MERCHANTABILITY,
# FITNESS FOR A PARTICULAR PURPOSE AND NONINFRINGEMENT. IN NO EVENT SHALL THE
# AUTHORS OR COPYRIGHT HOLDERS BE LIABLE FOR ANY CLAIM, DAMAGES OR OTHER
# LIABILITY, WHETHER IN AN ACTION OF CONTRACT, TORT OR OTHERWISE, ARISING FROM,
# OUT OF OR IN CONNECTION WITH THE SOFTWARE OR THE USE OR OTHER DEALINGS IN
# THE SOFTWARE.
# 
#
# ##### END MIT LICENSE BLOCK #####

import bpy
import sys
import os
from bpy.types import AddonPreferences
from bpy.props import CollectionProperty, BoolProperty, StringProperty
from bpy.props import IntProperty, PointerProperty

from .util import guess_rmantree


class RendermanPreferencePath(bpy.types.PropertyGroup):
    name = StringProperty(name="", subtype='DIR_PATH')


class RendermanEnvVarSettings(bpy.types.PropertyGroup):
    
	
	if sys.platform == ("win32"):
		outpath = os.path.join("C:", "Users" ,os.getlogin(),"Documents","PRMan")
		out = StringProperty(
			name="OUT (Output Root)",
			description="Default RIB export path root",
			subtype='DIR_PATH',
<<<<<<< HEAD
			default=outpath)
=======
			default='$USERPROFILE\My Documents\prman_for_blender\{blend}')
>>>>>>> 9c5366ea
	
	else:
		outpath = os.path.join(os.environ.get('HOME'), "Documents" , "PRMan")
		out = StringProperty(
			name="OUT (Output Root)",
			description="Default RIB export path root",
			subtype='DIR_PATH',
<<<<<<< HEAD
			default=outpath)
=======
			default='$HOME/Documents/prman_for_blender/{blend}')
>>>>>>> 9c5366ea
	
	shd = StringProperty(
                name="SHD (Shadow Maps)",
                description="SHD environment variable",
                subtype='DIR_PATH',
                default='$OUT/shadowmaps')
    
	ptc = StringProperty(
                name="PTC (Point Clouds)",
                description="PTC environment variable",
                subtype='DIR_PATH',
                default='$OUT/pointclouds')

	arc = StringProperty(
                name="ARC (Archives)",
                description="ARC environment variable",
                subtype='DIR_PATH',
                default='$OUT/archives')


class RendermanPreferences(AddonPreferences):
    bl_idname = __package__
    
    shader_paths = CollectionProperty(type=RendermanPreferencePath, 
        name="Shader Paths")
    shader_paths_index = IntProperty(min=-1, default=-1)

    texture_paths = CollectionProperty(type=RendermanPreferencePath, 
        name="Texture Paths")
    texture_paths_index = IntProperty(min=-1, default=-1)

    procedural_paths = CollectionProperty(type=RendermanPreferencePath, 
        name="Procedural Paths")
    procedural_paths_index = IntProperty(min=-1, default=-1)

    archive_paths = CollectionProperty(type=RendermanPreferencePath, 
        name="Archive Paths")
    archive_paths_index = IntProperty(min=-1, default=-1)


    use_default_paths = BoolProperty(
        name="Use PRMan default paths",
        description="Includes paths for default shaders etc. from RenderMan Pro Server install",
        default=True)
    use_builtin_paths = BoolProperty(
        name="Use built in paths",
        description="Includes paths for default shaders etc. from PRMan exporter",
        default=False)

    path_rmantree = StringProperty(
        name="RMANTREE Path",
        description="Path to RenderMan Pro Server installation folder",
        subtype='DIR_PATH',
        default=guess_rmantree())
    path_renderer = StringProperty(
        name="Renderer Path",
        description="Path to renderer executable",
        subtype='FILE_PATH',
        default="prman")
    path_shader_compiler = StringProperty(
        name="Shader Compiler Path",
        description="Path to shader compiler executable",
        subtype='FILE_PATH',
        default="shader")
    path_shader_info = StringProperty(
        name="Shader Info Path",
        description="Path to shaderinfo executable",
        subtype='FILE_PATH',
        default="sloinfo")
    path_texture_optimiser = StringProperty(
        name="Texture Optimiser Path",
        description="Path to tdlmake executable",
        subtype='FILE_PATH',
        default="txmake")
    
                
    env_vars = PointerProperty(
                type=RendermanEnvVarSettings,
                name="Environment Variable Settings")

    def draw(self, context):
        layout = self.layout

        layout.prop(self, "use_default_paths")
        layout.prop(self, "use_builtin_paths")
        '''
        self._draw_collection(context, layout, self, "Shader Paths:", "collection.add_remove",
                                        "scene", "shader_paths", "shader_paths_index")
        
        self._draw_collection(context, layout, self, "Texture Paths:", "collection.add_remove",
                                        "scene", "texture_paths", "texture_paths_index")
        
        self._draw_collection(context, layout, self, "Procedural Paths:", "collection.add_remove",
                                        "scene", "procedural_paths", "procedural_paths_index")
        
        self._draw_collection(context, layout, self, "Archive Paths:", "collection.add_remove",
                                        "scene", "archive_paths", "archive_paths_index")
        '''
        layout.prop(self, "path_rmantree")
        layout.prop(self, "path_renderer")
        layout.prop(self, "path_shader_compiler")
        layout.prop(self, "path_shader_info")
        layout.prop(self, "path_texture_optimiser")

        env = self.env_vars
        
        layout.prop(env, "out")
        layout.prop(env, "shd")
        layout.prop(env, "ptc")
        layout.prop(env, "arc")


def register():
    bpy.utils.register_class(RendermanPreferencePath)
    bpy.utils.register_class(RendermanEnvVarSettings)
    bpy.utils.register_class(RendermanPreferences)


def unregister():
    bpy.utils.unregister_class(RendermanPreferences)
    bpy.utils.unregister_class(RendermanEnvVarSettings)
    bpy.utils.unregister_class(RendermanPreferencePath)
    

<|MERGE_RESOLUTION|>--- conflicted
+++ resolved
@@ -46,11 +46,7 @@
 			name="OUT (Output Root)",
 			description="Default RIB export path root",
 			subtype='DIR_PATH',
-<<<<<<< HEAD
-			default=outpath)
-=======
 			default='$USERPROFILE\My Documents\prman_for_blender\{blend}')
->>>>>>> 9c5366ea
 	
 	else:
 		outpath = os.path.join(os.environ.get('HOME'), "Documents" , "PRMan")
@@ -58,11 +54,7 @@
 			name="OUT (Output Root)",
 			description="Default RIB export path root",
 			subtype='DIR_PATH',
-<<<<<<< HEAD
-			default=outpath)
-=======
 			default='$HOME/Documents/prman_for_blender/{blend}')
->>>>>>> 9c5366ea
 	
 	shd = StringProperty(
                 name="SHD (Shadow Maps)",
