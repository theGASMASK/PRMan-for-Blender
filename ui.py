# ##### BEGIN MIT LICENSE BLOCK #####
#
# Copyright (c) 2015 Brian Savery
#
# Permission is hereby granted, free of charge, to any person obtaining a copy
# of this software and associated documentation files (the "Software"), to deal
# in the Software without restriction, including without limitation the rights
# to use, copy, modify, merge, publish, distribute, sublicense, and/or sell
# copies of the Software, and to permit persons to whom the Software is
# furnished to do so, subject to the following conditions:
#
# The above copyright notice and this permission notice shall be included in
# all copies or substantial portions of the Software.
#
# THE SOFTWARE IS PROVIDED "AS IS", WITHOUT WARRANTY OF ANY KIND, EXPRESS OR
# IMPLIED, INCLUDING BUT NOT LIMITED TO THE WARRANTIES OF MERCHANTABILITY,
# FITNESS FOR A PARTICULAR PURPOSE AND NONINFRINGEMENT. IN NO EVENT SHALL THE
# AUTHORS OR COPYRIGHT HOLDERS BE LIABLE FOR ANY CLAIM, DAMAGES OR OTHER
# LIABILITY, WHETHER IN AN ACTION OF CONTRACT, TORT OR OTHERWISE, ARISING FROM,
# OUT OF OR IN CONNECTION WITH THE SOFTWARE OR THE USE OR OTHER DEALINGS IN
# THE SOFTWARE.
# 
#
# ##### END MIT LICENSE BLOCK #####

import bpy
import math
import blf
from bpy.types import Panel


# global dictionaries
from .shader_parameters import exclude_lamp_params

# helper functions for parameters
from .shader_parameters import tex_optimised_path
from .shader_parameters import tex_source_path


# Use some of the existing buttons.
import bl_ui.properties_render as properties_render
properties_render.RENDER_PT_render.COMPAT_ENGINES.add('PRMAN_RENDER')
properties_render.RENDER_PT_dimensions.COMPAT_ENGINES.add('PRMAN_RENDER')
properties_render.RENDER_PT_output.COMPAT_ENGINES.add('PRMAN_RENDER')
properties_render.RENDER_PT_post_processing.COMPAT_ENGINES.add('PRMAN_RENDER')
del properties_render

import bl_ui.properties_render as properties_render
properties_render.RENDER_PT_render.COMPAT_ENGINES.add('PRMAN_RENDER')
properties_render.RENDER_PT_dimensions.COMPAT_ENGINES.add('PRMAN_RENDER')
properties_render.RENDER_PT_output.COMPAT_ENGINES.add('PRMAN_RENDER')
properties_render.RENDER_PT_post_processing.COMPAT_ENGINES.add('PRMAN_RENDER')
del properties_render

import bl_ui.properties_material as properties_material
properties_material.MATERIAL_PT_context_material.COMPAT_ENGINES.add(\
    'PRMAN_RENDER')
# properties_material.MATERIAL_PT_preview.COMPAT_ENGINES.add('PRMAN_RENDER')
properties_material.MATERIAL_PT_custom_props.COMPAT_ENGINES.add('PRMAN_RENDER')
del properties_material

import bl_ui.properties_data_lamp as properties_data_lamp
properties_data_lamp.DATA_PT_context_lamp.COMPAT_ENGINES.add('PRMAN_RENDER')
properties_data_lamp.DATA_PT_spot.COMPAT_ENGINES.add('PRMAN_RENDER')
del properties_data_lamp

# enable all existing panels for these contexts
import bl_ui.properties_data_mesh as properties_data_mesh
for member in dir(properties_data_mesh):
    subclass = getattr(properties_data_mesh, member)
    try: subclass.COMPAT_ENGINES.add('PRMAN_RENDER')
    except: pass
del properties_data_mesh

import bl_ui.properties_object as properties_object
for member in dir(properties_object):
    subclass = getattr(properties_object, member)
    try: subclass.COMPAT_ENGINES.add('PRMAN_RENDER')
    except: pass
del properties_object

import bl_ui.properties_data_mesh as properties_data_mesh
for member in dir(properties_data_mesh):
    subclass = getattr(properties_data_mesh, member)
    try: subclass.COMPAT_ENGINES.add('PRMAN_RENDER')
    except: pass
del properties_data_mesh

import bl_ui.properties_data_camera as properties_data_camera
for member in dir(properties_data_camera):
    subclass = getattr(properties_data_camera, member)
    try: subclass.COMPAT_ENGINES.add('PRMAN_RENDER')
    except: pass
del properties_data_camera

import bl_ui.properties_particle as properties_particle
for member in dir(properties_particle):
    if member == 'PARTICLE_PT_render': continue

    subclass = getattr(properties_particle, member)
    try: subclass.COMPAT_ENGINES.add('PRMAN_RENDER')
    except:  pass
del properties_particle



# ------- Subclassed Panel Types -------



class CollectionPanel():
    bl_space_type = 'PROPERTIES'
    bl_region_type = 'WINDOW'

    @classmethod
    def poll(cls, context):
        rd = context.scene.render
        return (rd.engine in {'PRMAN_RENDER'})

    def _draw_collection(self, context, layout, ptr, name, operator, 
                        opcontext, prop_coll, collection_index):
        layout.label(name)
        row = layout.row()
        row.template_list("UI_UL_list", "PRMAN", ptr, prop_coll, ptr, 
                        collection_index, rows=1)
        col = row.column(align=True)
        
        op = col.operator(operator, icon="ZOOMIN", text="")
        op.context = opcontext
        op.collection = prop_coll
        op.collection_index = collection_index
        op.defaultname = ''
        op.action = 'ADD'
        
        op = col.operator(operator, icon="ZOOMOUT", text="")
        op.context = opcontext
        op.collection = prop_coll
        op.collection_index = collection_index
        op.action = 'REMOVE'
        
        if hasattr(ptr, prop_coll) and len(getattr(ptr, prop_coll)) > 0 and \
                getattr(ptr, collection_index) >= 0:
            item = getattr(ptr, prop_coll)[getattr(ptr, collection_index)]
            self.draw_item(layout, context, item)



class InlineRibPanel(CollectionPanel):
    bl_space_type = 'PROPERTIES'
    bl_region_type = 'WINDOW'
    bl_label = "Inline RIB"
    bl_options = {'DEFAULT_CLOSED'}
    
    def draw_item(self, layout, context, item):
        layout.prop_search(item, "name", bpy.data, "texts")


class ShaderPanel():
    bl_space_type = 'PROPERTIES'
    bl_region_type = 'WINDOW'
    COMPAT_ENGINES = {'PRMAN_RENDER'}
    
    shader_type = 'surface'
    param_exclude = {}
    
    def found_shaders(self, context, rm):
        # pretty much guaranteed to have at least one surface shader...? weak
		#BBM addition begin
        if self.shader_type is 'shader':
            return len(rm.shader_shaders.coshader_shader_list_items(context)) > 3
        elif self.shader_type is 'light':
            return len(rm.light_shaders.light_shader_list_items(context)) > 2 # the two first ones are [('null', 'None', ''), ('custom', 'Custom', '')] (defaults from shader_list_items)
        else:
			#BBM addition end
            return len(rm.surface_shaders.surface_shader_list_items(context)) > 3

    def _draw_shader_menu_params(self, layout, context, ptr):
        if not self.found_shaders(context, ptr):
            layout.label("Loading Shaders...")
            return

        row = layout.row()
        shaders = getattr(ptr, "%s_shaders" % self.shader_type)
        
        row.prop(shaders, "shader_list", text="")
        
        if shaders.shader_list == "custom":
            row.prop(shaders, "active", text="")
        op = row.operator("shading.refresh_shader_parameters", text="", icon='FILE_REFRESH')
        op.shader_type = self.shader_type
        op.initialise_all = True

        layout.separator()
        
        self._draw_params(context.scene, ptr, layout)
    
    def _draw_params(self, scene, ptr, layout):

        # First update the stored parameters if they don't exist or are new
        if not shader_type_initialised(ptr, self.shader_type):
            op = layout.operator("shading.refresh_shader_parameters", text="Init Shader Parameters", icon='ZOOMIN')
            op.shader_type = self.shader_type
            op.initialise_all = True
            return

        # Find the pointer to the shader parameters
        stored_shaders = getattr(ptr, "%s_shaders" % self.shader_type)
        sptr = get_shader_pointerproperty(ptr, self.shader_type)
        
        # Iterate and display all parameters stored for this shader
        for sp in rna_to_shaderparameters(scene, ptr, self.shader_type):
            if sp.name not in self.param_exclude.keys() and not sp.name.startswith('bl_hidden'): # BBM added the 'bl_hidden' case
				
                row = layout.row()
				# BBM modification begin
				# from 
                #row.prop(sptr, sp.pyname)
				# to

                '''
                if sp.is_coshader:
                    if not sp.is_array:
                        col = row.column(align=True)
                        
                        row = col.row()
                        row.prop(sptr, sp.pyname)
                        op = row.operator("shading.refresh_coshader_list", text="", icon='FILE_REFRESH')
                        op.shader_type = self.shader_type
                        op.parameter_name = sp.pyname
						
                    else:
                        active_shader_type = getattr(ptr, '%s_shaders' % self.shader_type)
                        shader_name = active_shader_type.active
                        index_name = 'bl_hidden_%s_index' % sp.pyname
                        col = row.column(align=True)
                        row = col.row()
                        row.prop(sptr, 'bl_hidden_%s_menu' % sp.pyname)
						
						
                        op = row.operator("shading.refresh_coshader_list", text="", icon='FILE_REFRESH')
                        op.shader_type = self.shader_type
                        op.parameter_name = sp.pyname
		
                        row = col.row()
                        row.template_list(sptr, sp.pyname, sptr, index_name, rows=1, maxrows=5)
                        col = row.column(align=True)
						
                        op = col.operator("collection.add_remove", icon="ZOOMIN", text="")
                        op.context = shader_name
                        op.collection = sp.pyname
                        op.collection_index = index_name
                        op.action = 'ADD'
                        op.defaultname = ''
                        op.is_shader_param = True
                        op.shader_type = self.shader_type
        
                        op = col.operator("collection.add_remove", icon="ZOOMOUT", text="")
                        op.context = shader_name
                        op.collection = sp.pyname
                        op.collection_index = index_name
                        op.action = 'REMOVE'
                        op.is_shader_param = True
                        op.shader_type = self.shader_type
						
                else:
                '''
                row.prop(sptr, sp.pyname)
                
				# BBM addition end
                
                if sp.data_type == 'string' and sp.gadgettype != 'optionmenu':
                    # check to see if it's a texture already
                    if getattr(sptr, sp.pyname) in [tex.name for tex in bpy.data.textures]:
                        op = row.operator("texture.convert_to_texture", text="", icon='TEXTURE')
                    else:
                        op = row.operator("texture.convert_to_texture", text="", icon='ZOOMIN')
                    op.propname = sp.pyname
                    op.shader_type = self.shader_type
    
    @classmethod
    def poll(cls, context):
        rd = context.scene.render
      
        if cls.bl_context == 'data' and cls.shader_type == 'light':
            return (hasattr(context, "lamp") and context.lamp != None and rd.engine in {'PRMAN_RENDER'})
        elif cls.bl_context == 'world':
            return (hasattr(context, "world") and context.world != None and rd.engine in {'PRMAN_RENDER'})
        elif cls.bl_context == 'material':
            return (hasattr(context, "material") and context.material != None and rd.engine in {'PRMAN_RENDER'})






# ------- UI panel definitions -------


narrowui = 180

class PRManButtonsPanel():
    bl_space_type = "PROPERTIES"
    bl_region_type = "WINDOW"
    bl_context = "render"

    @classmethod
    def poll(cls, context):
        rd = context.scene.render
        return rd.engine == 'PRMAN_RENDER'



class RENDER_PT_renderman_sampling(PRManButtonsPanel, Panel):
    bl_label = "Sampling"
    
    def draw(self, context):
        

        layout = self.layout
        scene = context.scene
        rm = scene.renderman
        
        #layout.prop(rm, "display_driver")
        col = layout.column()
        col.prop(rm, "pixel_variance")
        row = col.row(align=True)
        row.prop(rm, "min_samples", text="Min Samples")
        row.prop(rm, "max_samples", text="Max Samples")
        row = col.row(align=True)
        row.prop(rm, "max_specular_depth", text="Specular Depth")
        row.prop(rm, "max_diffuse_depth", text="Diffuse Depth")
        layout.separator()
        col.prop(rm, "integrator")
        #find args for integrators here!
        integrator_settings = getattr(rm, "%s_settings" % rm.integrator)
        
        #for each property add it to ui
        for objkey in integrator_settings.bl_rna.properties.keys(): # This is somewhat ugly, but works best!!
            if objkey not in ['rna_type', 'name']:
                col.prop(integrator_settings, objkey)


        layout.separator()

        split = layout.split()
        col = split.column()
        col.prop(rm, "shadingrate")
        
        col.separator()
        
        col.label("Pixel Filter:")
        col.prop(rm, "pixelfilter", text="")
        row = col.row(align=True)
        row.prop(rm, "pixelfilter_x", text="Size X")
        row.prop(rm, "pixelfilter_y", text="Size Y")
        
        col.separator()
        
        col = split.column()
        col.prop(rm, "depth_of_field")
        sub = col.column(align=True)
        sub.enabled = rm.depth_of_field
        sub.prop(rm, "fstop")
        
        col.separator()
        
        col.prop(rm, "motion_blur")
        sub = col.column(align=False)
        sub.enabled = rm.motion_blur
        sub.prop(rm, "motion_segments")
        
        scol = sub.column(align=True)
        scol.prop(rm, "shutter_open")
        scol.prop(rm, "shutter_close")

class RENDER_PT_renderman_sampling_preview(PRManButtonsPanel, Panel):
    bl_label = "Preview Sampling"
    
    def draw(self, context):
        

        layout = self.layout
        scene = context.scene
        rm = scene.renderman
        
        #layout.prop(rm, "display_driver")
        col = layout.column()
        col.prop(rm, "preview_pixel_variance")
        row = col.row(align=True)
        row.prop(rm, "preview_min_samples", text="Min Samples")
        row.prop(rm, "preview_max_samples", text="Max Samples")
        row = col.row(align=True)
        row.prop(rm, "preview_max_specular_depth", text="Specular Depth")
        row.prop(rm, "preview_max_diffuse_depth", text="Diffuse Depth")
        
        

class MESH_PT_renderman_prim_vars(CollectionPanel, Panel):
    bl_context = "data"
    bl_label = "Primitive Variables"

    def draw_item(self, layout, context, item):
        ob = context.object
        if context.mesh:
            geo = context.mesh
        layout.prop(item, "name")
        
        row = layout.row()
        row.prop(item, "data_source", text="Source")
        if item.data_source == 'VERTEX_COLOR':
            row.prop_search(item, "data_name", geo, "vertex_colors", text="")
        elif item.data_source == 'UV_TEXTURE':
            row.prop_search(item, "data_name", geo, "uv_textures", text="")
        elif item.data_source == 'VERTEX_GROUP':
            row.prop_search(item, "data_name", ob, "vertex_groups", text="")

    @classmethod
    def poll(cls, context):
        rd = context.scene.render
        if not context.mesh: return False
        return (rd.engine in {'PRMAN_RENDER'})

    def draw(self, context):
        layout = self.layout
        mesh = context.mesh
        rm = mesh.renderman
        
        self._draw_collection(context, layout, rm, "Primitive Variables:", "collection.add_remove",
                                        "mesh", "prim_vars", "prim_vars_index")

        layout.prop(rm, "export_default_uv")
        layout.prop(rm, "export_default_vcol")
        layout.prop(rm, "export_smooth_normals")
        

class RENDER_PT_renderman_output(PRManButtonsPanel, Panel):
    bl_label = "Renderman Output"
    bl_options = {'DEFAULT_CLOSED'}
    
    def draw(self, context):
        layout = self.layout
        scene = context.scene
        rm = scene.renderman
        
        layout.prop(rm, "path_rib_output")
        layout.prop(rm, "output_action")
        layout.prop(rm, "display_driver")
        if rm.display_driver not in ('it', 'blender'):
            layout.prop(rm, "path_display_driver_image")





# class RENDER_PT_renderman_hider(PRManButtonsPanel, Panel):
#     bl_label = "Hider"
#     bl_options = {'DEFAULT_CLOSED'}
    
#     def draw(self, context):
#         layout = self.layout
#         scene = context.scene
#         rm = scene.renderman
        
#         layout.prop(rm, "hider")
        
#         if rm.hider == 'hidden':
#             layout.prop(rm, "hidden_depthfilter")
#             if rm.hidden_depthfilter == 'midpoint':
#                 layout.prop(rm, "hidden_midpointratio")

#             layout.prop(rm, "hidden_jitter")
#             layout.prop(rm, "hidden_samplemotion")
#             layout.prop(rm, "hidden_extrememotiondof")
#             layout.prop(rm, "hidden_maxvpdepth")
#         elif rm.hider == 'raytrace':
#             col = layout.column()
#             #col.active = rm.display_driver == 'idisplay'
#             col.prop(rm, "integrator")

# class RENDER_PT_inlineRIB(InlineRibPanel, Panel):
#     bl_context = "render"
#     bl_label = "Inline RIB"
    
#     def draw(self, context):
#         layout = self.layout
#         self._draw_collection(context, layout, context.scene.renderman, 
#                                         "Inline RIB:", "collection.add_remove",
#                                         "scene", "bty_inlinerib_texts", "bty_inlinerib_index")    

# class RENDER_PT_renderman_grouping(CollectionPanel, Panel):
#     bl_space_type = 'PROPERTIES'
#     bl_region_type = 'WINDOW'
#     bl_context = "render"
#     bl_label = "Trace Sets"
#     bl_options = {'DEFAULT_CLOSED'}
    
#     def draw_item(self, layout, context, item):
#         layout.prop(item, "name")
	
#     def draw(self, context):
#         layout = self.layout
#         scene = context.scene
#         rm = scene.renderman
        
#         self._draw_collection(context, layout, rm, "Trace Sets:", "collection.add_remove",
#                                         "scene", "grouping_membership", "grouping_membership_index")


# class RENDER_PT_renderman_paths(CollectionPanel, PRManButtonsPanel, Panel):
#     bl_label = "Search Paths"
#     bl_options = {'DEFAULT_CLOSED'}

#     def draw_item(self, layout, context, item):
#         layout.prop(item, "name")

#     def draw(self, context):
#         layout = self.layout
#         scene = context.scene
#         rm = scene.renderman
        
#         layout.prop(rm, "use_default_paths")
#         layout.prop(rm, "use_builtin_paths")
        
#         self._draw_collection(context, layout, rm, "Shader Paths:", 
#             "collection.add_remove", "scene", "shader_paths", 
#             "shader_paths_index")
        
#         self._draw_collection(context, layout, rm, "Texture Paths:", 
#             "collection.add_remove", "scene", "texture_paths", 
#             "texture_paths_index")
        
#         self._draw_collection(context, layout, rm, "Procedural Paths:", 
#             "collection.add_remove", "scene", "procedural_paths", 
#             "procedural_paths_index")
        
#         self._draw_collection(context, layout, rm, "Archive Paths:", 
#             "collection.add_remove", "scene", "archive_paths", 
#             "archive_paths_index")

#         layout.prop(rm, "path_rmantree")
#         layout.prop(rm, "path_renderer")
#         layout.prop(rm, "path_shader_compiler")
#         layout.prop(rm, "path_shader_info")
#         layout.prop(rm, "path_texture_optimiser")
        
'''
class RENDER_PT_renderman_render_passes(Panel):
    bl_space_type = 'PROPERTIES'
    bl_region_type = 'WINDOW'
    bl_context = "render"
    bl_label = "Render Passes"
    bl_options = {'DEFAULT_CLOSED'}

    @classmethod
    def poll(cls, context):
        rd = context.scene.render
        return (rd.engine in {'PRMAN_RENDER'})

    def _draw_collection(self, layout, ptr, name, operator, prop_coll, collection_index):
        layout.label(name)
        row = layout.row()
        row.template_list(ptr, prop_coll, ptr, collection_index, rows=2)
        col = row.column(align=True)
        
        op = col.operator(operator, icon="ZOOMIN", text="")
        op.collection = prop_coll
        op.collection_index = collection_index
        op.defaultname = 'Pass'
        op.action = 'ADD'
        
        op = col.operator(operator, icon="ZOOMOUT", text="")
        op.collection = prop_coll
        op.collection_index = collection_index
        op.action = 'REMOVE'
        
        if hasattr(ptr, prop_coll) and getattr(ptr, collection_index) >= 0:
            entry = getattr(ptr, prop_coll)[getattr(ptr, collection_index)]
            layout.prop(entry, "name")
            layout.prop(entry, "type")
            layout.separator()
            layout.prop(entry, "motion_blur")
            layout.prop(entry, "surface_shaders")
            layout.prop(entry, "displacement_shaders")
            layout.prop(entry, "atmosphere_shaders")
            
 
    def draw(self, context):
        layout = self.layout
        scene = context.scene
        rm = scene.renderman
        
        self._draw_collection(layout, rm, "...", "collection.add_remove",
                                        "render_passes", "render_passes_index")
        
        layout.separator()
'''
# class RENDER_PT_renderman_performance(PRManButtonsPanel, Panel):
#     bl_label = "Performance"
#     bl_options = {'DEFAULT_CLOSED'}
    
#     def draw(self, context):
#         layout = self.layout
#         scene = context.scene
#         rm = scene.renderman
        
#         split = layout.split()
#         col = split.column()
#         col.prop(rm, "threads")
#         col.prop(rm, "max_trace_depth")
#         col.prop(rm, "max_specular_depth")
#         col.prop(rm, "max_diffuse_depth")
#         col.prop(rm, "max_eye_splits")
#         col.prop(rm, "trace_approximation")
#         col.prop(rm, "use_statistics")
#         subcol = col.column()
#         subcol.active = rm.use_statistics
#         subcol.prop(rm, "statistics_level")
#         #col.prop(rm, "recompile_shaders")


# class WORLD_PT_renderman_integrator(ShaderPanel, Panel):
#     bl_context = "world"
#     bl_label = "Integrator"
#     shader_type = 'surface'
    

#     def draw(self, context):
#         layout = self.layout
#         world = context.world
#         rm = world.renderman
#         scene = context.scene
        
#         col = layout.column()
#         col.prop(rm.integrator.surface_shaders, "active")



# BBM addition begin
'''
class WORLD_PT_renderman_coshaders(ShaderPanel, Panel):
    bl_context = "world"
    bl_label = "World Co-shaders"
    shader_type = 'shader'
    

    def draw(self, context):
        layout = self.layout
        world = context.world
        rm = world.renderman
        scene = context.scene
        
        row = layout.row()
        row.template_list(rm, "coshaders", rm, "coshaders_index", rows=1, maxrows=5)
        col = row.column(align=True)
        
        op = col.operator("collection.add_remove", icon="ZOOMIN", text="")
        op.context = "world"
        op.collection = "coshaders"
        op.collection_index = "coshaders_index"
        op.action = 'ADD'
        op.defaultname = ''
        
        op = col.operator("collection.add_remove", icon="ZOOMOUT", text="")
        op.context = "world"
        op.collection = "coshaders"
        op.collection_index = "coshaders_index"
        op.action = 'REMOVE'
        
        if len(rm.coshaders) > 0:
            item = rm.coshaders[rm.coshaders_index]
            
            layout.prop(item, "name")   
            self._draw_shader_menu_params(layout, context, item)  
		 
# BBM addition end
'''
# unused atm
''' 
class MATERIAL_MT_renderman_preview_specials(bpy.types.Menu):
    bl_label = "renderman Preview Specials"

    def draw(self, context):
        layout = self.layout
        rm = context.material.renderman
        #col = layout.column()
        #col.prop(rm, "preview_render_type", expand=True)
        #col.separator()
        col.prop(rm, "preview_render_shadow")
'''        

class MATERIAL_PT_renderman_preview(Panel):
    bl_space_type = 'PROPERTIES'
    bl_region_type = 'WINDOW'
    
    bl_context = "material"
    bl_label = "Preview"
    COMPAT_ENGINES = {'PRMAN_RENDER'}

    @classmethod
    def poll(cls, context):
        return (context.scene.render.engine in cls.COMPAT_ENGINES)

    def draw(self, context):
        layout = self.layout
        mat = context.material
        row = layout.row()
        if mat:
            row.template_preview(context.material, show_buttons=1)
            if mat.renderman.nodetree != '':
                layout.prop_search(mat.renderman, "nodetree", bpy.data, "node_groups")
            else:
                layout.operator('shading.add_renderman_nodetree').idtype = "material"
        #col = row.column()
        #col.scale_x = 1.5
        #col.prop(rm, "preview_render_type", text="", expand=True)
        #col.menu("MATERIAL_MT_renderman_preview_specials", icon='DOWNARROW_HLT', text="")
        
from .nodes import draw_nodes_properties_ui, draw_node_properties_recursive



class ShaderNodePanel():
    bl_space_type = 'PROPERTIES'
    bl_region_type = 'WINDOW'
    bl_label = 'Node Panel'

    bl_context = ""
    COMPAT_ENGINES = {'PRMAN_RENDER'}

    @classmethod
    def poll(cls, context):
        if context.scene.render.engine not in cls.COMPAT_ENGINES: return False
        if cls.bl_context == 'material':
            if context.material and context.material.renderman.nodetree != '': return True
        if cls.bl_context == 'data':
            if not context.lamp: return False
            if context.lamp.renderman.nodetree != '': return True
        return False


class MATERIAL_PT_renderman_shader_surface(ShaderPanel, Panel):
    bl_context = "material"
    bl_label = "Bxdf"
    shader_type = 'Bxdf'

    def draw(self, context):
        if context.material.renderman and context.material.renderman.nodetree:
            nt = bpy.data.node_groups[context.material.renderman.nodetree]
            draw_nodes_properties_ui(self.layout, context, nt, input_name=self.shader_type)
        else:
            #if no nodetree we use pxrdisney
            layout = self.layout
            mat = context.material
            rm = mat.renderman
            
            row = layout.row()
            row.prop(mat, "diffuse_color")
            
            layout.separator()
        
        #self._draw_shader_menu_params(layout, context, rm)

class MATERIAL_PT_renderman_shader_light(ShaderPanel, Panel):
    bl_context = "material"
    bl_label = "Light Emission"
    shader_type = 'Light'

    def draw(self, context):
<<<<<<< HEAD
        if context.material.renderman.nodetree != "":
=======
        if context.material.renderman.nodetree:
>>>>>>> b5a97b1b
            nt = bpy.data.node_groups[context.material.renderman.nodetree]
            draw_nodes_properties_ui(self.layout, context, nt, input_name=self.shader_type)
        
        
        
class MATERIAL_PT_renderman_shader_displacement(ShaderPanel, Panel):
    bl_context = "material"
    bl_label = "Displacement"
    shader_type = 'Displacement'

    def draw(self, context):
        if context.material.renderman.nodetree != "":
            nt = bpy.data.node_groups[context.material.renderman.nodetree]
            draw_nodes_properties_ui(self.layout, context, nt, input_name=self.shader_type)
		# BBM addition begin
        row = self.layout.row()
        row.prop(context.material.renderman, "displacementbound")
		# BBM addition end
        # self._draw_shader_menu_params(layout, context, rm)

# class MATERIAL_PT_renderman_shader_interior(ShaderPanel, Panel):
#     bl_context = "material"
#     bl_label = "Interior"
#     shader_type = 'interior'
#     bl_options = {'DEFAULT_CLOSED'}

#     def draw(self, context):
#         layout = self.layout
#         mat = context.material
#         rm = mat.renderman
#         # self._draw_shader_menu_params(layout, context, rm)

# class MATERIAL_PT_renderman_shader_atmosphere(ShaderPanel, Panel):
#     bl_context = "material"
#     bl_label = "Atmosphere"
#     shader_type = 'atmosphere'
#     bl_options = {'DEFAULT_CLOSED'}
    
#     def draw(self, context):
#         layout = self.layout
#         mat = context.material
#         rm = mat.renderman
#         # self._draw_shader_menu_params(layout, context, rm)

'''
class MATERIAL_PT_renderman_shader_coshaders(ShaderPanel, Panel):
    bl_context = "material"
    bl_label = "Co-Shaders"
	#BBM repalced
    #shader_type = 'surface'
	#by
    shader_type = 'shader'
	#BBM repalce end
    bl_options = {'DEFAULT_CLOSED'}
    
    def draw(self, context):
        layout = self.layout
        mat = context.material
        rm = mat.renderman
        scene = context.scene
        
        row = layout.row()
        row.template_list(rm, "coshaders", rm, "coshaders_index", rows=1)
        col = row.column(align=True)
        
        op = col.operator("collection.add_remove", icon="ZOOMIN", text="")
        op.context = "material"
        op.collection = "coshaders"
        op.collection_index = "coshaders_index"
        op.action = 'ADD'
        op.defaultname = ''
        
        op = col.operator("collection.add_remove", icon="ZOOMOUT", text="")
        op.context = "material"
        op.collection = "coshaders"
        op.collection_index = "coshaders_index"
        op.action = 'REMOVE'
        
        if len(rm.coshaders) > 0:
            item = rm.coshaders[rm.coshaders_index]
            
            layout.prop(item, "name")   
            self._draw_shader_menu_params(layout, context, item)         
            
'''
class RENDER_PT_layers(PRManButtonsPanel, Panel):
    bl_label = "Layer List"
    bl_context = "render_layer"
    bl_options = {'HIDE_HEADER'}

    def draw(self, context):
        layout = self.layout

        scene = context.scene
        rd = scene.render
        rl = rd.layers.active

        row = layout.row()
        row.template_list("RENDERLAYER_UL_renderlayers", "", rd, "layers", rd.layers, "active_index", rows=2)

        col = row.column(align=True)
        col.operator("scene.render_layer_add", icon='ZOOMIN', text="")
        col.operator("scene.render_layer_remove", icon='ZOOMOUT', text="")

        row = layout.row()
        if rl:
            row.prop(rl, "name")
        row.prop(rd, "use_single_layer", text="", icon_only=True)


class RENDER_PT_layer_options(PRManButtonsPanel, Panel):
    bl_label = "Layer"
    bl_context = "render_layer"

    def draw(self, context):
        layout = self.layout

        scene = context.scene
        rd = scene.render
        rl = rd.layers.active

        split = layout.split()

        col = split.column()
        col.prop(scene, "layers", text="Scene")
        col.prop(rl, "layers_exclude", text="Exclude")

        col = split.column()
        col.prop(rl, "layers", text="Layer")
        col.prop(rl, "layers_zmask", text="Mask Layer")

        split = layout.split()

        col = split.column()
        col.label(text="Material:")
        col.prop(rl, "material_override", text="")
        col.separator()
        col.prop(rl, "samples")

        col = split.column()
        #col.prop(rl, "use_sky", "Use Environment")
        #col.prop(rl, "use_solid", "Use Surfaces")
        #col.prop(rl, "use_strand", "Use Hair")

class RENDER_PT_layer_passes(PRManButtonsPanel, Panel):
    bl_label = "Passes"
    bl_context = "render_layer"
    #bl_options = {'DEFAULT_CLOSED'}

    def draw(self, context):
        layout = self.layout

        scene = context.scene
        rd = scene.render
        rl = rd.layers.active

        split = layout.split()

        col = split.column()
        col.prop(rl, "use_pass_combined")
        col.prop(rl, "use_pass_z")
        #col.prop(rl, "use_pass_mist")
        col.prop(rl, "use_pass_normal")
        col.prop(rl, "use_pass_vector")
        col.prop(rl, "use_pass_uv")
        col.prop(rl, "use_pass_object_index")
        #col.prop(rl, "use_pass_shadow")
        #col.prop(rl, "use_pass_reflection")

        col = split.column()
        col.label(text="Diffuse:")
        row = col.row(align=True)
        row.prop(rl, "use_pass_diffuse_direct", text="Direct", toggle=True)
        row.prop(rl, "use_pass_diffuse_indirect", text="Indirect", toggle=True)
        row.prop(rl, "use_pass_diffuse_color", text="Albedo", toggle=True)
        col.label(text="Specular:")
        row = col.row(align=True)
        row.prop(rl, "use_pass_glossy_direct", text="Direct", toggle=True)
        row.prop(rl, "use_pass_glossy_indirect", text="Indirect", toggle=True)
        
        col.prop(rl, "use_pass_subsurface_indirect", text="Subsurface")
        col.prop(rl, "use_pass_refraction", text="Refraction")
        col.prop(rl, "use_pass_emit", text="Emission")
        #col.prop(rl, "use_pass_ambient_occlusion")

# class WORLD_PT_renderman_shader_atmosphere(ShaderPanel, Panel):
#     bl_space_type = 'PROPERTIES'
#     bl_region_type = 'WINDOW'
#     bl_context = "world"
#     bl_label = "Atmosphere"
#     shader_type = 'atmosphere'
    
#     def draw(self, context):
#         layout = self.layout
#         world = context.world
#         rm = world.renderman
#         scene = context.scene
        
#         layout.label(text="Atmosphere Shader")
#         layout.prop(rm.atmosphere_shaders, "active", text="")
        
#         layout.separator()
        
#         self._draw_params(scene, world.renderman, layout)

# class MATERIAL_PT_renderman_sss(Panel):
#     bl_space_type = 'PROPERTIES'
#     bl_region_type = 'WINDOW'
#     bl_context = "material"
#     bl_label = "Subsurface Scattering"
#     bl_options = {'DEFAULT_CLOSED'}

#     @classmethod
#     def poll(cls, context):
#         rd = context.scene.render
#         return (context.material and rd.engine in {'PRMAN_RENDER'})

#     def draw_header(self, context):
#         rm = context.material.renderman
#         self.layout.prop(rm, "sss_do_bake", text="")

#     def draw(self, context):
#         layout = self.layout
#         rm = context.material.renderman
        
#         split = layout.split()
#         split.active = rm.sss_do_bake
#         col = split.column()
#         col.prop(rm, "sss_ior")
#         col.prop(rm, "sss_scale")
        
#         col.prop(rm, "sss_use_reflectance")
#         sub = col.column()
#         sub.active = rm.sss_use_reflectance
#         sub.prop(rm, "sss_reflectance", text="")
        
#         col.prop(rm, "sss_meanfreepath", expand=True)
        
#         col = split.column()
#         col.prop(rm, "sss_shadingrate")
#         col.prop(rm, "sss_group")
        
#         if rm.sss_do_bake:
#             row = layout.row()
#             row.label("Requires a shader with subsurface support", icon="INFO")
        

# class MATERIAL_PT_renderman_photons(Panel):
#     bl_space_type = 'PROPERTIES'
#     bl_region_type = 'WINDOW'
#     bl_context = "material"
#     bl_label = "Photons"
#     bl_options = {'DEFAULT_CLOSED'}

#     @classmethod
#     def poll(cls, context):
#         rd = context.scene.render
#         return (context.material and rd.engine in {'PRMAN_RENDER'})

#     def draw(self, context):
#         layout = self.layout
#         rm = context.material.renderman
        
#         col = layout.column()
#         col.prop(rm, "photon_shadingmodel")

# class TexturePanel3dl():
#     bl_space_type = 'PROPERTIES'
#     bl_region_type = 'WINDOW'
#     bl_context = "texture"
#     COMPAT_ENGINES = {'PRMAN_RENDER'}
    
#     @classmethod
#     def poll(cls, context):
#         tex = context.texture
#         rd = context.scene.render
#         return tex and (tex.type != 'NONE') and (context.scene.render.engine in cls.COMPAT_ENGINES)

# class TEXTURE_PT_renderman_back(TexturePanel3dl, Panel):
#     bl_label = ""
#     bl_options = {'HIDE_HEADER'}

#     def draw(self, context):
#         layout = self.layout
#         layout.operator("space.back_to_shader", icon='BACK')

# class TEXTURE_PT_renderman_image(TexturePanel3dl, Panel):
#     bl_label = "Image Texture"
    
#     def trim_path(self, context, path):
#         size = blf.dimensions(0, path)[0]
        
#         if size > context.region.width - 160:
#             while size > context.region.width - 160:
#                 path = path[1:]
#                 size = blf.dimensions(0, path)[0]
            
#             return '...' + path
#         else:
#             return path

#     def draw(self, context):
#         layout = self.layout
#         tex = context.texture
#         scene = context.scene
#         rm = tex.renderman
#         anim = rm.anim_settings
        
#         col = layout.column()
#         col.prop(tex, "name")
#         col.prop(rm, "file_path")

#         col.separator()
#         col.prop(rm, "format")
#         col.separator()
        
#         col.prop(anim, "animated_sequence")
#         if anim.animated_sequence:
#             col.prop(anim, "blender_start")
#             row = col.row()
#             row.prop(anim, "sequence_in")
#             row.prop(anim, "sequence_out")
            
#             col.label("Current: %s" % self.trim_path(context, tex_source_path(tex, scene.frame_current)))
                    
#         col.label("Generated Path: %s" % self.trim_path(context, tex_optimised_path(tex, scene.frame_current)))



# class TEXTURE_PT_renderman_image_sampling(TexturePanel3dl, Panel):
#     bl_label = "Sampling"

#     def draw(self, context):
#         layout = self.layout
#         rm = context.texture.renderman
        
        
#         split = layout.split()
        
#         col = split.column()
#         col.label("Wrapping:")
#         col.prop(rm, "wrap_s", text="S")
#         col.prop(rm, "wrap_t", text="T")
        
#         col.prop(rm, "flip_s")
#         col.prop(rm, "flip_t")
        
        
#         col = split.column()
#         col.label("Downsampling Filter:")
#         col.prop(rm, "filter_type", text="")
#         if rm.filter_type in ('catmull-rom', 'bessel'):
#             col.prop(rm, "filter_window")

#         col.label("Filter Width:")
#         row = col.row(align=True)
#         row.prop(rm, "filter_width_s", text="S")
#         row.prop(rm, "filter_width_t", text="T")
#         col.prop(rm, "filter_blur")
        
# class TEXTURE_PT_renderman_image_color(TexturePanel3dl, Panel):
#     bl_label = "Color"
    
#     def draw(self, context):
#         layout = self.layout
#         rm = context.texture.renderman
        
#         col = layout.column()
        
#         col.label("Source:")
#         col.prop(rm, "input_color_space", text="Color Space")
#         if rm.input_color_space == 'GAMMA':
#             col.prop(rm, "input_gamma", text="Gamma")
            
#         col.separator()
        
#         col.label("Output:")
#         col.prop(rm, "output_color_depth", text="Color Depth")
#         col.prop(rm, "output_compression", text="Compression")

# class TEXTURE_PT_renderman_image_generate(TexturePanel3dl, Panel):
#     bl_label = "Auto-Generate Optimized"

#     def draw_header(self, context):
#         rm = context.texture.renderman
#         self.layout.prop(rm, "auto_generate_texture", text="")

#     def draw(self, context):
#         layout = self.layout
#         rm = context.texture.renderman
        
#         col = layout.column()
#         col.active = rm.auto_generate_texture
#         col.label("Auto-generate optimized texture if output is:")
#         col.prop(rm, "generate_if_nonexistent", text="Non-existent in folder")
#         col.prop(rm, "generate_if_older", text="Older than source texture")
#         col.separator()
#         col.operator("texture.generate_optimised", text="Generate Now", icon='FILE_IMAGE')




class DATA_PT_renderman_lamp(ShaderPanel, Panel):
    bl_context = "data"
    bl_label = "Lamp"
    shader_type = 'light'
    param_exclude = exclude_lamp_params
    
    def draw(self, context):
        layout = self.layout

        lamp = context.lamp

        

        if lamp.renderman.nodetree == '':
            layout.prop(lamp, "type", expand=True)
            layout.operator('shading.add_renderman_nodetree').idtype='lamp'
            return
        else:
            layout.prop(lamp.renderman, "renderman_type", expand=True)
            layout.prop(lamp.renderman, "shadingrate")
            
        
        layout.prop_search(lamp.renderman, "nodetree", bpy.data, "node_groups")
        

class DATA_PT_renderman_node_shader_lamp(ShaderNodePanel, Panel):
    bl_label = "Light Shader"
    bl_context = 'data'

    def draw(self, context):
        layout = self.layout
        lamp = context.lamp
        
        nt = bpy.data.node_groups[lamp.renderman.nodetree]
        output_node = next((n for n in nt.nodes if n.renderman_node_type == 'output'), None)
        lamp_node = output_node.inputs['Light'].links[0].from_node
        if lamp_node:
            draw_node_properties_recursive(self.layout, context, nt, lamp_node)



        # rm = context.lamp.renderman
        # scene = context.scene
        # wide_ui = context.region.width > narrowui

        # col = layout.column()
        # col.prop(rm.light_shaders, "active")
        # sub = col.column()
        # sub.active = rm.light_shaders.active not in \
        #     ('shadowspot', 'spotlight', 'pointlight', 'h_distantshadow', 'ambientlight')

        # if wide_ui:            
        #     sub.row().prop(lamp, "type", expand=True)
        # else:
        #     sub.prop(lamp, "type", text="")

        # split = layout.split()

        # col = split.column()
        # col.prop(lamp, "color", text="")
        # col.prop(rm, "illuminates_by_default")
        # col.prop(rm, "emit_photons")
        
        # col = split.column()
        # col.prop(lamp, "energy")
		
        # self._draw_shader_menu_params(layout, context, rm) # BBM modification
        #self._draw_params(scene, lamp.renderman, layout)

# BBM addition begin
'''
class DATA_PT_renderman_lamp_coshaders(ShaderPanel, Panel):
    bl_context = "data"
    bl_label = "Light Co-Shaders"
    shader_type = 'light' # right, this is a hack, if it is set to 'shader' as it should be, this section doesn't appear in the ui. This really shows my poor comprehension od Blender API
    
    def draw(self, context):
        layout = self.layout
        return # XXX

        lamp = context.lamp
        rm = context.lamp.renderman
        scene = context.scene
		
        row = layout.row()
        row.template_list(rm, "coshaders", rm, "coshaders_index", rows=1)
        col = row.column(align=True)
		
        op = col.operator("collection.add_remove", icon="ZOOMIN", text="")
        op.context = 'lamp'
        op.collection = "coshaders"
        op.collection_index = "coshaders_index"
        op.action = 'ADD'
        op.defaultname = ''
        
        op = col.operator("collection.add_remove", icon="ZOOMOUT", text="")
        op.context = 'lamp'
        op.collection = "coshaders"
        op.collection_index = "coshaders_index"
        op.action = 'REMOVE'
        
        if len(rm.coshaders) > 0:
            item = rm.coshaders[rm.coshaders_index]
            
            layout.prop(item, "name")
            self.shader_type = 'shader' # Now we set it back to 'shader' because we want to get the coshaders, no the lights.
            self._draw_shader_menu_params(layout, context, item)  
'''
# BBM addition end

# class DATA_PT_renderman_lamp_shadow(Panel):
#     bl_space_type = 'PROPERTIES'
#     bl_region_type = 'WINDOW'
#     bl_context = "data"
#     bl_label = "Shadow"
    
#     def _check_mapsize(self, lamp):
#         if lamp.type != 'SPOT' or lamp.renderman.shadow_method != 'SHADOW_MAP':
#             return
    
#         # round shadow map size to nearest power of 2
#         bufsize = lamp.shadow_buffer_size
#         exp = int(math.log(bufsize, 2))
#         lamp.shadow_buffer_size = int(math.pow(2, exp))
    
#     @classmethod
#     def poll(cls, context):
#         rd = context.scene.render
#         scene = context.scene
#         if rd.engine not in {'PRMAN_RENDER'}:
#             return False

#         if not context.lamp: return False

#         rm = context.lamp.renderman
#         if not shader_supports_shadowmap(scene, rm, 'light'): return False

#         return True
#         '''
#         if rm.light_shaders.active == '':
#             if lamp.type not in ('SPOT', 'SUN', 'POINT'): return False
#         else:
#             if rm.light_shaders.active.find('shadow') == -1: return False
#         return True
#         '''

#     def draw(self, context):
#         layout = self.layout
#         scene = context.scene
#         lamp = context.lamp
#         ob = context.object
#         rm = lamp.renderman
#         wide_ui = context.region.width > narrowui

#         # layout.prop(rm, "shadow_method", expand=True)


#         # Shadowmap rendering is handled by 3delight/blender.
#         # Shaders can (will) tell the addon whether to
#         # enable this functionality or not
#         if shader_requires_shadowmap(scene, rm, 'light'):
#             layout.prop(rm, "shadow_map_generate_auto")
            
#             col = layout.column()
#             col.active = rm.shadow_map_generate_auto
#             col.prop(rm, "shadow_transparent")
#             col.prop(rm, "shadow_map_resolution")
#             col.prop(rm, "shadingrate")
            
#             if rm.shadow_transparent:
#                 row = col.row()
#                 row.prop(rm, "pixelsamples_x")
#                 row.prop(rm, "pixelsamples_y")
            
#             # XXX TODO remove dependence on blender light types
#             if lamp.type == 'SPOT':
#                 split = col.split()
#                 subcol = split.column()
#                 subcol.prop(lamp, "shadow_buffer_clip_start", text="Clip Start")
#                 subcol = split.column()
#                 subcol.prop(lamp, "shadow_buffer_clip_end", text="Clip End")  
#             elif lamp.type == 'SUN':
#                 subcol = col.column()
#                 subcol.prop(rm, "ortho_scale")
#                 subcol.prop(lamp, "distance")
#             col.separator()
#             col.prop(rm, "path_shadow_map")
            
#         elif rm.shadow_method == 'RAYTRACED':
#             pass



# class DATA_PT_renderman_lamp_shadow_ribBox(InlineRibPanel, Panel):
#     bl_context = "data"
#     bl_label = "Shadow Map Inline RIB"
    
#     @classmethod
#     def poll(cls, context):
#         rd = context.scene.render
#         if rd.engine not in {'PRMAN_RENDER'}: return False
#         if not context.lamp: return False

#         rm = context.lamp.renderman
#         if not shader_supports_shadowmap(context.scene, rm, 'light'): return False
#         return True


#     def draw(self, context):
#         layout = self.layout
#         self._draw_collection(context, layout, context.lamp.renderman, 
#                                         "Inline RIB:", "collection.add_remove",
#                                         "lamp", "shd_inlinerib_texts", "shd_inlinerib_index")

class OBJECT_PT_renderman_object_geometry(Panel):
    bl_space_type = 'PROPERTIES'
    bl_region_type = 'WINDOW'
    bl_context = "object"
    bl_label = "Renderman Geometry"
    
    @classmethod
    def poll(cls, context):
        rd = context.scene.render
        return (context.object and rd.engine in {'PRMAN_RENDER'})

    def draw(self, context):
        layout = self.layout
        ob = context.object
        rm = ob.renderman
        anim = rm.archive_anim_settings
        
        col = layout.column()
        
        col.prop(rm, "geometry_source")
        
        if rm.geometry_source in ('ARCHIVE', 'DELAYED_LOAD_ARCHIVE'):
            col.prop(rm, "path_archive")
            
            col.prop(anim, "animated_sequence")
            if anim.animated_sequence:
                col.prop(anim, "blender_start")
                row = col.row()
                row.prop(anim, "sequence_in")
                row.prop(anim, "sequence_out")

        elif rm.geometry_source == 'PROCEDURAL_RUN_PROGRAM':
            col.prop(rm, "path_runprogram")
            col.prop(rm, "path_runprogram_args")
        elif rm.geometry_source == 'DYNAMIC_LOAD_DSO':
            col.prop(rm, "path_dso")
            col.prop(rm, "path_dso_initial_data")
            
        if rm.geometry_source in ('DELAYED_LOAD_ARCHIVE', 'PROCEDURAL_RUN_PROGRAM', 'DYNAMIC_LOAD_DSO'):
            col.prop(rm, "procedural_bounds")
            
            if rm.procedural_bounds == 'MANUAL':
                colf = layout.column_flow()
                colf.prop(rm, "procedural_bounds_min")
                colf.prop(rm, "procedural_bounds_max")

        if rm.geometry_source == 'BLENDER_SCENE_DATA':
            col.prop(rm, "primitive")
    
            colf = layout.column_flow()
    
            if rm.primitive in ('CONE', 'DISK'):
                colf.prop(rm, "primitive_height")        
            if rm.primitive in ('SPHERE', 'CYLINDER', 'CONE', 'DISK'):
                colf.prop(rm, "primitive_radius")
            if rm.primitive == 'TORUS':
                colf.prop(rm, "primitive_majorradius")
                colf.prop(rm, "primitive_minorradius")
                colf.prop(rm, "primitive_phimin")
                colf.prop(rm, "primitive_phimax")
            if rm.primitive in ('SPHERE', 'CYLINDER', 'CONE', 'TORUS'):
                colf.prop(rm, "primitive_sweepangle")
            if rm.primitive in ('SPHERE', 'CYLINDER'):
                colf.prop(rm, "primitive_zmin")
                colf.prop(rm, "primitive_zmax")
            if rm.primitive == 'POINTS':
                colf.prop(rm, "primitive_point_type")
                colf.prop(rm, "primitive_point_width")
                    
            col.prop(rm, "export_archive")
            #if rm.export_archive:                
            #    col.prop(rm, "export_archive_path")
        

        col = layout.column()
        col.prop(rm, "export_coordsys")
        
        row = col.row()
        row.prop(rm, "motion_segments_override", text="")
        sub = row.row()
        sub.active = rm.motion_segments_override
        sub.prop(rm, "motion_segments")        

                
class OBJECT_PT_renderman_object_render_shading(Panel):
    bl_space_type = 'PROPERTIES'
    bl_region_type = 'WINDOW'
    bl_context = "object"
    bl_label = "Renderman Shading"
    
    @classmethod
    def poll(cls, context):
        rd = context.scene.render
        return (context.object and rd.engine in {'PRMAN_RENDER'})

    def draw(self, context):
        layout = self.layout
        ob = context.object
        rm = ob.renderman
        
        col = layout.column()
        col.prop(rm, "shadinginterpolation", text="Interpolation")
        
        row = col.row()
        row.prop(rm, "shadingrate_override", text="")
        sub = row.row()
        sub.active = rm.shadingrate_override
        sub.prop(rm, "shadingrate")

        col.separator()

        col.prop(rm, "geometric_approx_motion")
        col.prop(rm, "geometric_approx_focus")


class OBJECT_PT_renderman_object_render(CollectionPanel, Panel):
    bl_space_type = 'PROPERTIES'
    bl_region_type = 'WINDOW'
    bl_context = "object"
    bl_label = "Renderman Visibility"
    
    @classmethod
    def poll(cls, context):
        rd = context.scene.render
        return (context.object and rd.engine in {'PRMAN_RENDER'})

    def draw_item(self, layout, context, item):
        ob = context.object
        rm = bpy.data.objects[ob.name].renderman
        ll = rm.light_linking
        index = rm.light_linking_index
        
        col = layout.column()
        col.prop(item, "group")
        col.prop(item, "mode")
        
    def draw(self, context):
        layout = self.layout
        ob = context.object
        rm = ob.renderman
        
        col = layout.column()
        col.prop(rm, "visibility_camera", text="Camera")
        row = col.row()
        row.prop(rm, "visibility_trace_diffuse", text="Diffuse Rays")
        row.prop(rm, "trace_diffuse_hitmode", text="")
        
        row = col.row()
        row.prop(rm, "visibility_trace_specular", text="Specular Rays")
        row.prop(rm, "trace_specular_hitmode", text="")
        
        row = col.row()
        row.prop(rm, "visibility_trace_transmission", text="Transmission Rays")
        row.prop(rm, "trace_transmission_hitmode", text="")
        
        col.prop(rm, "visibility_photons", text="Photons")
        col.prop(rm, "visibility_shadowmaps", text="Shadow Maps")
        
        col.prop(rm, "trace_displacements")
        col.prop(rm, "trace_samplemotion")
        
        col.separator()
        
        col.prop(rm, "matte")
        
        col.separator()
        
        self._draw_collection(context, layout, rm, "Trace sets:", "collection.add_remove",
                                        "object", "trace_set", "trace_set_index")

class OBJECT_PT_renderman_object_lightlinking(CollectionPanel, Panel):
    bl_space_type = 'PROPERTIES'
    bl_region_type = 'WINDOW'
    bl_context = "object"
    bl_label = "Light Linking"
    
    @classmethod
    def poll(cls, context):
        rd = context.scene.render
        return (context.object and rd.engine in {'PRMAN_RENDER'})


    def draw_item(self, layout, context, item):
        ob = context.object
        rm = bpy.data.objects[ob.name].renderman
        ll = rm.light_linking
        index = rm.light_linking_index
        
        col = layout.column()
        col.prop_search(item, "light", bpy.data, "lamps")
        col.prop(item, "illuminate")
	
    def draw(self, context):
        layout = self.layout
        ob = context.object
        rm = ob.renderman
        scene = context.scene
        
        self._draw_collection(context, layout, rm, "Light Link:", "collection.add_remove",
                                        "object", "light_linking", "light_linking_index")


from bl_ui.properties_particle import ParticleButtonsPanel

class PARTICLE_PT_renderman_particle(ParticleButtonsPanel, Panel):
    bl_space_type = 'PROPERTIES'
    bl_region_type = 'WINDOW'
    bl_context = "particle"
    bl_label = "Render"
    COMPAT_ENGINES = {'PRMAN_RENDER'}

    def draw(self, context):
        layout = self.layout
        
        # XXX todo: handle strands properly
        
        psys = context.particle_system
        rm = psys.settings.renderman
        
        col = layout.column()
        col.prop(rm, "material_id")
        
        if psys.settings.type == 'EMITTER':
            col.row().prop(rm, "particle_type", expand=True)
            if rm.particle_type == 'OBJECT':
                col.prop_search(rm, "particle_instance_object", bpy.data, "objects", text="")

        # XXX: if rm.type in ('sphere', 'disc', 'patch'):
        # implement patchaspectratio and patchrotation   
        
        split = layout.split()
        col = split.column()
        
        #if (psys.settings.type == 'EMITTER' and rm.particle_type == 'particle') or psys.settings.type == 'HAIR':
        col.prop(rm, "constant_width")
        subcol = col.column()
        subcol.active = rm.constant_width
        subcol.prop(rm, "width")


class PARTICLE_PT_renderman_prim_vars(CollectionPanel, Panel):
    bl_context = "particle"
    bl_label = "Primitive Variables"

    def draw_item(self, layout, context, item):
        ob = context.object
        layout.prop(item, "name")
        
        row = layout.row()
        row.prop(item, "data_source", text="Source")
        
    @classmethod
    def poll(cls, context):
        rd = context.scene.render
        if not context.particle_system: return False
        return (rd.engine in {'PRMAN_RENDER'})

    def draw(self, context):
        layout = self.layout
        psys = context.particle_system
        rm = psys.settings.renderman
        
        self._draw_collection(context, layout, rm, "Primitive Variables:", "collection.add_remove",
                                        "particle_system.settings", "prim_vars", "prim_vars_index")

        layout.prop(rm, "export_default_size")

def register():
    pass
    #bpy.utils.register_module(__name__)

def unregister():
    pass
    #bpy.utils.unregister_module(__name__)<|MERGE_RESOLUTION|>--- conflicted
+++ resolved
@@ -766,11 +766,7 @@
     shader_type = 'Light'
 
     def draw(self, context):
-<<<<<<< HEAD
-        if context.material.renderman.nodetree != "":
-=======
         if context.material.renderman.nodetree:
->>>>>>> b5a97b1b
             nt = bpy.data.node_groups[context.material.renderman.nodetree]
             draw_nodes_properties_ui(self.layout, context, nt, input_name=self.shader_type)
         
